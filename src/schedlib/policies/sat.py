--- conflicted
+++ resolved
@@ -18,11 +18,8 @@
 from .stages import get_build_stage
 from .stages.build_op import get_parking
 from . import tel
-<<<<<<< HEAD
 from ..instrument import CalTarget, WiregridTarget
-=======
-from ..instrument import CalTarget
->>>>>>> fbf284fa
+
 
 logger = u.init_logger(__name__)
 
