--- conflicted
+++ resolved
@@ -174,38 +174,8 @@
     return base + append
 
 @cmd.operation(name='sat.ufm_relock', return_duration=True)
-<<<<<<< HEAD
 def ufm_relock(state, commands=None, relock_cadence=None):
-    doit = False
-    if state.last_ufm_relock is None:
-        doit = True
-    if not doit and relock_cadence is not None:
-        if (state.curr_time - state.last_ufm_relock).total_seconds() > relock_cadence:
-            doit = True
-
-    if doit:
-        if commands is None:
-            commands = [
-                "",
-                "####################### Relock #######################",
-                "run.smurf.zero_biases()",
-                "time.sleep(120)",
-                "run.smurf.take_noise(concurrent=True, tag='res_check')",
-                "run.smurf.uxm_relock(concurrent=True)",
-                "################## Relock Over #######################",
-                "",
-            ]
-        state = state.replace(
-            last_ufm_relock=state.curr_time,
-            is_det_setup=False,
-        )
-        return state, 15*u.minute, commands
-    else:
-        return state, 0, []
-=======
-def ufm_relock(state, commands=None):
-    return tel.ufm_relock(state, commands)
->>>>>>> 3ba5ef64
+    return tel.ufm_relock(state, commands, relock_cadence)
 
 @cmd.operation(name='sat.hwp_spin_up', return_duration=True)
 def hwp_spin_up(state, block, disable_hwp=False):
@@ -252,65 +222,7 @@
 # per block operation: block will be passed in as parameter
 @cmd.operation(name='sat.det_setup', return_duration=True)
 def det_setup(state, block, commands=None, apply_boresight_rot=True, iv_cadence=None):
-<<<<<<< HEAD
-    # when should det setup be done?
-    # -> should always be done if the block is a cal block
-    # -> should always be done if elevation has changed
-    # -> should always be done if det setup has not been done yet
-    # -> should be done at a regular interval if iv_cadence is not None
-    # -> should always be done if boresight rotation has changed
-    doit = (block.subtype == 'cal')
-    doit = doit or (not state.is_det_setup) or (state.last_iv is None)
-    if not doit:
-        if state.last_iv_elevation is not None:
-            doit = doit or (
-                not np.isclose(state.last_iv_elevation, block.alt, atol=1)
-            )
-        if apply_boresight_rot and state.last_iv_boresight is not None:
-            doit = doit or (
-                not np.isclose(
-                    state.last_iv_boresight,
-                    block.boresight_angle,
-                    atol=1
-                )
-            )
-        if iv_cadence is not None:
-            time_since_last = (state.curr_time - state.last_iv).total_seconds()
-            doit = doit or (time_since_last > iv_cadence)
-
-    if doit:
-        if commands is None:
-            commands = [
-                "",
-                "############### Detector Setup #######################",
-                "with disable_trace():",
-                "    run.initialize()",
-                "run.smurf.take_bgmap(concurrent=True)",
-                "run.smurf.take_noise(concurrent=True, tag='res_check')",
-                "run.smurf.iv_curve(concurrent=True, ",
-                "    iv_kwargs={'run_serially': False, 'cool_wait': 60*5})",
-                "run.smurf.bias_dets(concurrent=True)",
-                "time.sleep(180)",
-                "run.smurf.bias_step(concurrent=True)",
-                "run.smurf.take_noise(concurrent=True, tag='bias_check')",
-                "############ Detector Setup Over #####################",
-                "",
-            ]
-        state = state.replace(
-            is_det_setup=True,
-            last_iv = state.curr_time,
-            last_bias_step=state.curr_time,
-            last_iv_elevation = block.alt,
-            last_iv_boresight = block.boresight_angle,
-            last_bias_step_elevation = block.alt,
-            last_bias_step_boresight = block.boresight_angle,
-        )
-        return state, 12*u.minute, commands
-    else:
-        return state, 0, []
-=======
     return tel.det_setup(state, block, commands, apply_boresight_rot, iv_cadence)
->>>>>>> 3ba5ef64
 
 @cmd.operation(name='sat.cmb_scan', return_duration=True)
 def cmb_scan(state, block):
