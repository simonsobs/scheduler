--- conflicted
+++ resolved
@@ -5,12 +5,8 @@
 from typing import Optional
 
 from .. import source as src, utils as u
-<<<<<<< HEAD
 from .sat import SATPolicy, State, SchedMode, WiregridTarget
 from .tel import make_blocks, CalTarget
-=======
-from .sat import SATPolicy, State, CalTarget, SchedMode, WiregridTarget
->>>>>>> 80af18f4
 
 logger = u.init_logger(__name__)
 
@@ -265,16 +261,10 @@
     @classmethod
     def from_defaults(cls, master_file, az_speed=0.8, az_accel=1.5,
         iv_cadence=4*u.hour, bias_step_cadence=0.5*u.hour,
-<<<<<<< HEAD
         max_cmb_scan_duration=1*u.hour, cal_targets=None,
         min_hwp_el=48, az_stow=None, el_stow=None,
         boresight_override=None, hwp_override=None,
-=======
-        min_hwp_el=48, max_cmb_scan_duration=1*u.hour,
-        cal_targets=None, az_stow=None, el_stow=None,
-        boresight_override=None,  hwp_override=None,
         az_motion_override=False,
->>>>>>> 80af18f4
         state_file=None, **op_cfg
     ):
         if cal_targets is None:
@@ -282,15 +272,10 @@
 
         x = cls(**make_config(
             master_file, az_speed, az_accel, iv_cadence,
-<<<<<<< HEAD
             bias_step_cadence, max_cmb_scan_duration,
             cal_targets, min_hwp_el, az_stow, el_stow,
-            boresight_override, hwp_override, **op_cfg
-=======
-            bias_step_cadence, min_hwp_el, max_cmb_scan_duration,
-            cal_targets, az_stow, el_stow, boresight_override,
-            hwp_override, az_motion_override, **op_cfg
->>>>>>> 80af18f4
+            boresight_override, hwp_override,
+            az_motion_override, **op_cfg
         ))
         x.state_file=state_file
         return x
