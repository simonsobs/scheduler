import numpy as np
from dataclasses import dataclass
import datetime as dt

from typing import Optional

from .. import source as src, utils as u
from .sat import SATPolicy, State, CalTarget
from ..commands import SchedMode

logger = u.init_logger(__name__)


# ----------------------------------------------------
#         setup satp1 specific configs
# ----------------------------------------------------

def make_geometry():
    ufm_mv19_shift = np.degrees([-0.01583734, 0.00073145])
    ufm_mv15_shift = np.degrees([-0.01687046, -0.00117139])
    ufm_mv7_shift = np.degrees([-1.7275653e-02, -2.0664736e-06])
    ufm_mv9_shift = np.degrees([-0.01418133,  0.00820128])
    ufm_mv18_shift = np.degrees([-0.01625605,  0.00198077])
    ufm_mv22_shift = np.degrees([-0.0186627,  -0.00299793])
    ufm_mv29_shift = np.degrees([-0.01480562,  0.00117084])

    d_xi = 10.9624
    d_eta_side = 6.46363
    d_eta_mid = 12.634

    return {
        'ws3': {
            'center': [-d_xi+ufm_mv29_shift[0], d_eta_side+ufm_mv29_shift[1]],
            'radius': 6,
        },
        'ws2': {
            'center': [-d_xi+ufm_mv22_shift[0], -d_eta_side+ufm_mv22_shift[1]],
            'radius': 6,
        },
        'ws4': {
            'center': [0+ufm_mv7_shift[0], d_eta_mid+ufm_mv7_shift[1]],
            'radius': 6,
        },
        'ws0': {
            'center': [0+ufm_mv19_shift[0], 0+ufm_mv19_shift[1]],
            'radius': 6,
        },
        'ws1': {
            'center': [0+ufm_mv18_shift[0], -d_eta_mid+ufm_mv18_shift[1]],
            'radius': 6,
        },
        'ws5': {
            'center': [d_xi+ufm_mv9_shift[0], d_eta_side+ufm_mv9_shift[1]],
            'radius': 6,
        },
        'ws6': {
            'center': [d_xi+ufm_mv15_shift[0], -d_eta_side+ufm_mv15_shift[1]],
            'radius': 6,
        },
    }

def make_cal_target(
    source: str, 
    boresight: float, 
    elevation: float, 
    focus: str, 
    allow_partial=False,
    drift=True,
    az_branch=None,
    az_speed=None,
    az_accel=None,
) -> CalTarget:
    array_focus = {
        0 : {
            'left' : 'ws3,ws2',
            'middle' : 'ws0,ws1,ws4',
            'right' : 'ws5,ws6',
            'bottom': 'ws1,ws2,ws6',
            'all' : 'ws0,ws1,ws2,ws3,ws4,ws5,ws6',
        },
        45 : {
            'left' : 'ws3,ws4',
            'middle' : 'ws2,ws0,ws5',
            'right' : 'ws1,ws6',
            'bottom': 'ws1,ws2,ws3',
            'all' : 'ws0,ws1,ws2,ws3,ws4,ws5,ws6',
        },
        -45 : {
            'left' : 'ws1,ws2',
            'middle' : 'ws6,ws0,ws3',
            'right' : 'ws4,ws5',
            'bottom': 'ws1,ws6,ws5',
            'all' : 'ws0,ws1,ws2,ws3,ws4,ws5,ws6',
        },
    }

    boresight = float(boresight)
    elevation = float(elevation)
    focus = focus.lower()

    focus_str = None
    if int(boresight) not in array_focus:
        logger.warning(
            f"boresight not in {array_focus.keys()}, assuming {focus} is a wafer string"
        )
        focus_str = focus ##
    else:
        focus_str = array_focus[int(boresight)].get(focus, focus)

    assert source in src.SOURCES, f"source should be one of {src.SOURCES.keys()}"

    if az_branch is None:
        az_branch = 180.

    return CalTarget(
        source=source, 
        array_query=focus_str, 
        el_bore=elevation, 
        boresight_rot=boresight, 
        tag=focus_str,
        allow_partial=allow_partial,
        drift=drift,
        az_branch=az_branch,
        az_speed=az_speed,
        az_accel=az_accel,
    )

def make_blocks(master_file):
    return {
        'baseline': {
            'cmb': {
                'type': 'toast',
                'file': master_file
            }
        },
        'calibration': {
            'saturn': {
                'type' : 'source',
                'name' : 'saturn',
            },
            'jupiter': {
                'type' : 'source',
                'name' : 'jupiter',
            },
            'moon': {
                'type' : 'source',
                'name' : 'moon',
            },
            'uranus': {
                'type' : 'source',
                'name' : 'uranus',
            },
            'neptune': {
                'type' : 'source',
                'name' : 'neptune',
            },
            'mercury': {
                'type' : 'source',
                'name' : 'mercury',
            },
            'venus': {
                'type' : 'source',
                'name' : 'venus',
            },
            'mars': {
                'type' : 'source',
                'name' : 'mars',
            }
        },
    }

def make_operations(
    az_speed, az_accel, iv_cadence=4*u.hour, bias_step_cadence=0.5*u.hour,
    disable_hwp=False, apply_boresight_rot=True, hwp_cfg=None,
<<<<<<< HEAD
    hwp_dir=True, home_at_end=False, relock_cadence=None
=======
    home_at_end=False, run_relock=False
>>>>>>> 40c70784
):
    if hwp_cfg is None:
        hwp_cfg = { 'iboot2': 'power-iboot-hwp-2', 'pid': 'hwp-pid', 'pmx': 'hwp-pmx', 'hwp-pmx': 'pmx', 'gripper': 'hwp-gripper'}
    pre_session_ops = [
        { 'name': 'sat.preamble'        , 'sched_mode': SchedMode.PreSession},
        { 'name': 'start_time'          , 'sched_mode': SchedMode.PreSession},
        { 'name': 'set_scan_params'     , 'sched_mode': SchedMode.PreSession, 'az_speed': az_speed, 'az_accel': az_accel, },
    ]
    if relock_cadence is not None:
        pre_session_ops += [
            { 'name': 'sat.ufm_relock'      , 'sched_mode': SchedMode.PreSession, 'relock_cadence': relock_cadence}
        ]
    cal_ops = [
        { 'name': 'sat.setup_boresight' , 'sched_mode': SchedMode.PreCal, 'apply_boresight_rot': apply_boresight_rot, },
        { 'name': 'sat.det_setup'       , 'sched_mode': SchedMode.PreCal, 'apply_boresight_rot': apply_boresight_rot, 'iv_cadence':iv_cadence },
        { 'name': 'sat.hwp_spin_up'     , 'sched_mode': SchedMode.PreCal, 'disable_hwp': disable_hwp},
        { 'name': 'sat.source_scan'     , 'sched_mode': SchedMode.InCal, },
        { 'name': 'sat.bias_step'       , 'sched_mode': SchedMode.PostCal, 'bias_step_cadence': bias_step_cadence},
    ]
    cmb_ops = [
        { 'name': 'sat.setup_boresight' , 'sched_mode': SchedMode.PreObs, 'apply_boresight_rot': apply_boresight_rot, },
        { 'name': 'sat.det_setup'       , 'sched_mode': SchedMode.PreObs, 'apply_boresight_rot': apply_boresight_rot, 'iv_cadence':iv_cadence},
        { 'name': 'sat.hwp_spin_up'     , 'sched_mode': SchedMode.PreObs, 'disable_hwp': disable_hwp},
        { 'name': 'sat.bias_step'       , 'sched_mode': SchedMode.PreObs, 'bias_step_cadence': bias_step_cadence},
        { 'name': 'sat.cmb_scan'        , 'sched_mode': SchedMode.InObs, },
    ]
    if home_at_end:
        post_session_ops = [
            { 'name': 'sat.hwp_spin_down'   , 'sched_mode': SchedMode.PostSession, 'disable_hwp': disable_hwp, },
            { 'name': 'sat.wrap_up'         , 'sched_mode': SchedMode.PostSession},
        ]
    else:
        post_session_ops = []

    return pre_session_ops + cal_ops + cmb_ops + post_session_ops

def make_config(
    master_file,
    az_speed,
    az_accel,
    iv_cadence,
    bias_step_cadence,
    min_hwp_el,
    max_cmb_scan_duration,
    cal_targets,
    boresight_override=None,
    hwp_override=None,
    **op_cfg
):
    blocks = make_blocks(master_file)
    geometries = make_geometry()
    operations = make_operations(
        az_speed, az_accel,
        iv_cadence, bias_step_cadence,
        **op_cfg
    )

    sun_policy = {
        'min_angle': 41,
        'min_sun_time': 1980,
        'min_el': 48,
    }

    stow_position = {
        'az_stow': 180,
        'el_stow': 48,
    }

    az_range = {
        'trim': False,
        'az_range': [-45, 405]
    }

    config = {
        'blocks': blocks,
        'geometries': geometries,
        'rules': {
            'min-duration': {
                'min_duration': 600
            },
            'sun-avoidance': sun_policy,
            'az-range': az_range,
        },
        'operations': operations,
        'cal_targets': cal_targets,
        'scan_tag': None,
        'boresight_override': boresight_override,
        'hwp_override': hwp_override,
        'az_speed': az_speed,
        'az_accel': az_accel,
        'iv_cadence': iv_cadence,
        'bias_step_cadence': bias_step_cadence,
        'min_hwp_el': min_hwp_el,
        'max_cmb_scan_duration': max_cmb_scan_duration,
        'stages': {
            'build_op': {
                'plan_moves': {
                    'stow_position': stow_position,
                    'sun_policy': sun_policy,
                    'az_step': 0.5,
                    'az_limits': az_range['az_range'],
                }
            }
        }
    }
    return config


# ----------------------------------------------------
#
#         Policy customizations, if any
#
# ----------------------------------------------------
# here we add some convenience wrappers

@dataclass
class SATP1Policy(SATPolicy):
    state_file: Optional[str] = None

    @classmethod
    def from_defaults(cls, master_file, az_speed=0.8, az_accel=1.5,
        iv_cadence=4*u.hour, bias_step_cadence=0.5*u.hour,
        min_hwp_el=48, max_cmb_scan_duration=1*u.hour,
        cal_targets=[], boresight_override=None, hwp_override=None,
        state_file=None, **op_cfg
    ):
        x = cls(**make_config(
            master_file, az_speed, az_accel, iv_cadence,
            bias_step_cadence, min_hwp_el, max_cmb_scan_duration,
            cal_targets, boresight_override, hwp_override, **op_cfg
        ))
        x.state_file=state_file
        return x

    def add_cal_target(self, *args, **kwargs):
        self.cal_targets.append(make_cal_target(*args, **kwargs))

    def init_state(self, t0: dt.datetime) -> State:
        """customize typical initial state for satp1, if needed"""
        if self.state_file is not None:
            logger.info(f"using state from {self.state_file}")
            state = State.load(self.state_file)
            if state.curr_time < t0:
                logger.info(
                    f"Loaded state is at {state.curr_time}. Updating time to"
                    f" {t0}"
                )
                state = state.replace(curr_time = t0)
            return state

        return State(
            curr_time=t0,
            az_now=180,
            el_now=48,
            boresight_rot_now=None,
            hwp_spinning=False,
        )<|MERGE_RESOLUTION|>--- conflicted
+++ resolved
@@ -172,11 +172,7 @@
 def make_operations(
     az_speed, az_accel, iv_cadence=4*u.hour, bias_step_cadence=0.5*u.hour,
     disable_hwp=False, apply_boresight_rot=True, hwp_cfg=None,
-<<<<<<< HEAD
-    hwp_dir=True, home_at_end=False, relock_cadence=None
-=======
-    home_at_end=False, run_relock=False
->>>>>>> 40c70784
+    home_at_end=False, relock_cadence=None
 ):
     if hwp_cfg is None:
         hwp_cfg = { 'iboot2': 'power-iboot-hwp-2', 'pid': 'hwp-pid', 'pmx': 'hwp-pmx', 'hwp-pmx': 'pmx', 'gripper': 'hwp-gripper'}
