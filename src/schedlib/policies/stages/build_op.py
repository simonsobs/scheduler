"""Optimization pass that resolves overlapping of operations and
make prioritization between calibration sequence and baseline sequence.

It begins by converting a sequence of ScanBlock into an intermediate
representation with each block surrounded by operation blocks.
This representation will be subject to several optimization at this
level without actually being lowered into commands.

"""
import numpy as np
import datetime as dt
import copy
from typing import Dict, Any, Tuple, List, Optional
from dataclasses import dataclass, field, replace as dc_replace
from schedlib import core, commands as cmd, utils as u, rules as ru, instrument as inst
from schedlib.thirdparty.avoidance import get_sun_tracker


logger = u.init_logger(__name__)

logger = u.init_logger(__name__)

def get_traj_ok_time(az0, az1, alt0, alt1, t0, sun_policy):
    # Returns the timestamp until which the move from
    # (az0, alt0) to (az1, alt1) is sunsafe.
    sun_tracker = get_sun_tracker(u.dt2ct(t0), policy=sun_policy)
    az = np.linspace(az0, az1, 101)
    el = np.linspace(alt0, alt1, 101)
    if alt0 != alt1 or az0 != az1:
        az1 = (az[:,None] + el[None,:]*0).ravel()
        el1 = (az[:,None]*0 + el[None,:]).ravel()
        az, el = az1, el1
    sun_safety = sun_tracker.check_trajectory(t=u.dt2ct(t0), az=az, el=el)
    return u.ct2dt(u.dt2ct(t0) + sun_safety['sun_time'])

def get_parking(t0, t1, alt0, sun_policy, az_parking=180):
    # gets a safe parking location for the time range and
    # Do the move in two steps, parking at az_parking (180
    # is most likely to be sun-safe).  Identify a spot that
    # is safe for the duration of t0 to t1.
    alt_range = alt0, sun_policy['min_el']
    n_alts = max(2, int(round(abs(alt_range[1] - alt_range[0]) / 4. + 1)))
    for alt_parking in np.linspace(alt_range[0], alt_range[1], n_alts):
        safet = get_traj_ok_time(az_parking, az_parking, alt_parking, alt_parking,
                                    t0, sun_policy)
        if safet >= t1:
            break
    else:
        raise ValueError(f"Sun-safe parking spot not found. az {az_parking} "
                            f"el {alt_parking} is safe only until {safet}")

    # Now bracket the moves, hopefully with ~5 minutes on each end.
    buffer_t = min(300, int((t1 - t0).total_seconds() / 2))
    t0_parking = t0 + dt.timedelta(seconds=buffer_t)
    t1_parking = t1 - dt.timedelta(seconds=buffer_t)

    return az_parking, alt_parking, t0_parking, t1_parking

# some additional auxilary command classes that will be mixed 
# into the IR to represent some intermediate operations. They
# don't need to contain all the fields of a regular IR
@dataclass(frozen=True)
class Aux: pass

@dataclass(frozen=True)
class MoveTo(Aux):
    az: float
    alt: float
    subtype: str = "aux"
    def __repr__(self):
        return f"# move to az={self.az:.2f}"

@dataclass(frozen=True)
class WaitUntil(Aux):
    t1: dt.datetime
    az: float
    alt: float
    subtype: str = "aux"
    def __repr__(self):
        return f"# wait until {self.t1} at az = {self.az:.2f}"

# full intermediate representation of operation used in this
# build stage
@dataclass(frozen=True)
class IR(core.Block):
    name: str
    subtype: str
    t0: dt.datetime
    t1: dt.datetime
    az: float
    alt: float
    block: Optional[core.Block] = field(default=None, hash=False, repr=False)
    operations: List[Dict[str, Any]] = field(default_factory=list, hash=False, repr=False)

    def __repr__(self):
        az = f"{self.az:>7.2f}" if self.az is not None else f"{'None':>7}"
        return f"{self.name[:15]:<15} ({self.subtype[:8]:<8}) az = {az}: {self.t0.strftime('%y-%m-%d %H:%M:%S')} -> {self.t1.strftime('%y-%m-%d %H:%M:%S')}"

    def replace(self, **kwargs):
        """link `replace` in the wrapper block with the block it contains.
        Note that when IR is produced, we assume no trimming needs to happen,
        so we use `dc_replace` instead of `super().replace` which accounts for
        trimming effect on drift scans. It is not necessary here as we are
        merely solving for different unwraps for drift scan.

        We allow the option of changing the block or block.subtype here because 
        sometimes we need to run a master schedule but mark things as
        calibration. Most important example: drone calibration campaigns 
        """
        if self.block is not None and 'block' not in kwargs:
            block_kwargs = {k: v for k, v in kwargs.items() if k in ['t0', 't1', 'az', 'alt', 'subtype']}
            new_block = dc_replace(self.block, **block_kwargs)
            kwargs['block'] = new_block
        return dc_replace(self, **kwargs)

# some mode enums relevant for IR building in this stage
# didn't use built-in enum in python as they turn things into
# objects and not str.
class IRMode:
    PreSession = 'pre_session'
    PreBlock = 'pre_block'
    InBlock = 'in_block'
    PostBlock = 'post_block'
    PostSession = 'post_session'
    Gap = 'gap'
    Aux = 'aux'

# custom exceptions
class SunSafeError(Exception):
    def __init__(self, message, block0=None, block1=None):
        super().__init__(message)
        self.block0 = block0
        self.block1 = block1

    def __str__(self):
        base_message = super().__str__()
        if self.block0 and self.block1:
            return f"{base_message} (Block: {self.block} -> {self.block1})"
        elif self.block0:
            return f"{base_message} (Block: {self.block0})"
        else:
            return base_message

@dataclass(frozen=True)
class BuildOp:
    """
    BuildOp represents the stage that converts ScanBlock into a schedule of
    Operations (called intermediate representation, or `IR`, in this script).

    Attributes
    ----------
    policy_config : Dict[str, Any]
        Full configuration of the SATPolicy.
    min_duration : float
        Parameter for min-duration rule: minimum duration of a block to schedule.
    min_cmb_duration: float
        Parameter for second pass of min-duration for cmb observations only.
        Clears up leftover short observations after splitting.
    max_pass : int
        Maximum number of attempts
    plan_moves : Dict[str, Any]
        Config dict for PlanMoves pass
    simplify_moves : Dict[str, Any]
        Config dict for SimplifyMoves pass

    """
    policy_config: Dict[str, Any]
    min_duration: float = 1 * u.minute
    min_cmb_duration: float = 10 * u.minute
    disable_hwp: bool = False
    max_pass: int = 3
    plan_moves: Dict[str, Any] = field(default_factory=dict)
    simplify_moves: Dict[str, Any] = field(default_factory=dict)

    def divide_cmb_scans(self, block, max_dt=dt.timedelta(minutes=60), min_dt=dt.timedelta(minutes=15)):
        duration = block.duration

        # if the block is small enough, return it as is
        if duration <= (max_dt + min_dt):
            return [block]

        n_blocks = duration // max_dt
        remainder = duration % max_dt

        # split if 1 block with remainder > min duration
        if n_blocks == 1:
            return core.block_split(block, block.t0 + max_dt)

        blocks = []
        # calculate the offset for splitting
        offset = (remainder + max_dt) / 2 if remainder.total_seconds() > 0 else max_dt

        split_blocks = core.block_split(block, block.t0 + offset)
        blocks.append(split_blocks[0])

        # split the remaining block into chunks of max duration
        for i in range(n_blocks - 1):
            split_blocks = core.block_split(split_blocks[-1], split_blocks[-1].t0 + max_dt)
            blocks.append(split_blocks[0])

        # add the remaining part
        if remainder.total_seconds() > 0:
            split_blocks = core.block_split(split_blocks[-1], split_blocks[-1].t0 + offset)
            blocks.append(split_blocks[0])

        return blocks

    def merge_adjacent_blocks(self, seq, max_dt=dt.timedelta(minutes=60), min_dt=dt.timedelta(minutes=15)):
        for i in range(1, len(seq)):
            current, previous = seq[i], seq[i-1]
            # skip previously merged blocks
            if current is None or previous is None:
                continue
            # don't merge blocks that are too far apart in time
            time_gap = (current.t0 - previous.t1).total_seconds()
            combined_duration = (current.duration + previous.duration).total_seconds()
            max_combined_duration = (max_dt + min_dt).total_seconds()
            # if blocks were split from same block and are close in time
            if current.tag == previous.tag and time_gap <= min_dt.total_seconds():
                # don't merge blocks that are longer than the max length
                if combined_duration <= max_combined_duration:
                    seq[i-1] = previous.extend_right(current.duration)
                    seq[i] = None
                    # add some or all of time gaps (likely from det_setup)
                    if time_gap > 0:
                        if (seq[i-1].duration.total_seconds() + time_gap) <= max_combined_duration:
                            seq[i-1] = seq[i-1].extend_right(dt.timedelta(seconds=time_gap))
                        else:
                            seq[i-1] = seq[i-1].extend_right(dt.timedelta(seconds=(max_combined_duration - seq[i-1].duration.total_seconds())))
        return seq

    def apply(self, seq, t0, t1, state, operations):
        init_state = state
        seq_prev_ = None
        seq_ = seq
        for i in range(self.max_pass):
            logger.info(f"================ pass {i+1} ================")
            seq_ = self.round_trip(seq_, t0, t1, init_state, operations)
            if seq_ == seq_prev_:
                logger.info(f"round_trip: converged in pass {i+1}, lowering...")
                break
            seq_prev_ = seq_
        else:
            logger.warning(f"round_trip: ir did not converge after {self.max_pass} passes")

        # You can now access policy configuration like this:
        logger.info(f"Using policy configuration: {self.policy_config}")

        logger.info(f"================ lowering ================")

        ir = self.lower(seq_, t0, t1, init_state, operations)
        assert ir[-1].t1 <= t1, "Going beyond our schedule limit, something is wrong!"

        logger.info(f"================ solve moves ================")
        logger.info("step 1: solve sun-safe moves")
        ir = PlanMoves(**self.plan_moves).apply(ir, t1)

        logger.info("step 2: simplify moves")
        ir = SimplifyMoves(**self.simplify_moves).apply(ir)

        # in full generality we should do some round-trips to make sure
        # the moves are still valid when we include the time costs of
        # moves. Here I'm working under the assumption that the moves
        # are very small and the time cost is negligible.

        # now we do lowering further into full ops
        logger.info(f"================ lowering (ops) ================")
        ir_ops, out_state = self.lower_ops(ir, init_state)
        logger.info(u.pformat(ir_ops))

        logger.info(f"================ done ================")

        return ir_ops, out_state

    def lower(self, seq, t0, t1, state, operations):
        ir = []

        # -----------------------------------------------------------------
        # 1. pre-session operations
        # -----------------------------------------------------------------
        logger.info("step 1: planning pre-session ops")

        ops = [op for op in operations if op['sched_mode'] == SchedMode.PreSession]
        state, _, _ = self._apply_ops(state, ops)

        # assume pre-session doesn't change az_now and el_now of init state
        # i.e., assume pre-session doesn't involve any movement, if needed,
        # movement can be performed outside schedule and propogate through
        # policy.init_state()
        ir += [
            IR(name='pre_session', subtype=IRMode.PreSession,
               t0=t0, t1=state.curr_time, operations=ops,
               az=state.az_now, alt=state.el_now)
        ]

        post_init_state = state
        post_init_ir = ir.copy()

        logger.debug(f"post-init ir: {u.pformat(ir)}")
        logger.debug(f"post-init state: {state}")

        # -----------------------------------------------------------------
        # 2. calibration scans
        #
        #    Note: in full generality we shouldn't take calibration scans out of
        #    the context, because other non-cal operations might have altered
        #    the state of the observatory in between. Therefore, the fact that
        #    we are planning calibration scans separately is based on the assumption
        #    that other operations we will try to preserve the relevant state for
        #    calibration. For example, if hwp is spinning, other operations should
        #    try to get hwp back to spinning when the operations are done.
        #
        # -----------------------------------------------------------------
        logger.info("step 2: planning calibration scans")

        # compile the blocks to plan
        cal_blocks = core.seq_flatten(core.seq_filter(lambda b: b.subtype == 'cal', seq))
        cmb_blocks = core.seq_flatten(core.seq_filter(lambda b: b.subtype == 'cmb', seq))

        # compile calibration operations
        pre_ops  = [op for op in operations if op['sched_mode'] == SchedMode.PreCal]
        in_ops   = [op for op in operations if op['sched_mode'] == SchedMode.InCal]
        post_ops = [op for op in operations if op['sched_mode'] == SchedMode.PostCal]
        cal_ops = { 'pre_ops': pre_ops, 'in_ops': in_ops, 'post_ops': post_ops }

        # compile cmb operations (also needed for state propagation)
        pre_ops  = [op for op in operations if op['sched_mode'] == SchedMode.PreObs]
        in_ops   = [op for op in operations if op['sched_mode'] == SchedMode.InObs]
        post_ops = [op for op in operations if op['sched_mode'] == SchedMode.PostObs]
        cmb_ops = { 'pre_ops': pre_ops, 'in_ops': in_ops, 'post_ops': post_ops }

        logger.debug(f"cal_ops to plan: {cal_ops}")
        logger.debug(f"pre-cal state: {state}")

        cal_ref_state = state

        cal_irs = []
        # need to loop over all blocks to get the state right
        for block in seq:
            # cmb scans are just used to get the state right, no operations
            # are actually added to our list
            if block.subtype == 'cmb':
                constraint = core.Block(t0=state.curr_time, t1=block.t1)
                state, _ = self._plan_block_operations(state, block, constraint, **cmb_ops)
            elif block.subtype == 'cal':
                logger.info(f"-> planning cal block: {block}")
                logger.debug(f"--> pre-cal state: {state}")
                # what's our constraint? cal takes higher priority so we ignore causal constraint
                # from cmb scans, but we don't extend into previous cal block as they have equal
                # priority, hence our constraint start from when last cal finishes and till the 
                # end of schedule
                constraint = core.Block(t0=cal_ref_state.curr_time, t1=block.t1)

                # start at the beginning of our constraint
                state = state.replace(curr_time=constraint.t0)
                state, block_ops = self._plan_block_operations(state, block, constraint, **cal_ops)

                logger.debug(f"--> post-block ops: {u.pformat(block_ops)}")
                logger.debug(f"--> post-block state: {u.pformat(state)}")

                # update our reference state
                cal_ref_state = state
                if len(block_ops) > 0:
                    cal_irs += [block_ops]
            else:
                raise ValueError(f"unexpected block subtype: {block.subtype}")

        logger.debug(f"final state after cal planning: {u.pformat(state)}")

        # -----------------------------------------------------------------
        # 3. cmb scans
        #
        # Note: for cmb scans, we will avoid overlapping with calibrations;
        # this means we will tend to overwrite into cmb blocks more often
        # -----------------------------------------------------------------
        logger.info("step 3: planning cmb ops")

        # restart from post-init
        state = post_init_state

        # calibration operations take precedence: now we know how long these cal
        # operations will take, we can remove overlapping regions from our cmb scans

        # avoid cmb operations from colliding with calibration operations,
        # so we identify non-overlapping intervals here. This will be used as constraint.
        ir_blocks = []
        for cal_ir in cal_irs:
            ir_blocks += [core.Block(t0=cal_ir[0].t0, t1=cal_ir[-1].t1)]
        full_interval = core.Block(t0=t0, t1=t1)
        non_overlaps = core.seq_remove_overlap(full_interval, ir_blocks)  # as constraint

        cmb_blocks = core.seq_remove_overlap(cmb_blocks, ir_blocks)
        cmb_blocks = self.merge_adjacent_blocks(cmb_blocks, dt.timedelta(seconds=self.policy_config.max_cmb_scan_duration))
        cmb_blocks = core.seq_flatten(ru.MinDuration(self.min_cmb_duration)(cmb_blocks))

        # re-merge all blocks
        all_blocks = core.seq_sort(core.seq_merge(cmb_blocks, cal_blocks, flatten=True))

        # done with previously planned operation seqs
        # re-plan from the end of initialization.
        state = post_init_state
        ir = post_init_ir

        for block in all_blocks:
            if state.curr_time >= block.t1:
                logger.info(f"--> skipping block {block.name} because it's already past")
                continue

            logger.debug(f"-> planning block ({block.subtype}): {block.name}: {block.t0} - {block.t1}")
            logger.debug(f"--> pre-block state: {u.pformat(state)}")

            constraint = core.Block(t0=state.curr_time, t1=block.t1)
            logger.debug(f"--> causal constraint: {constraint.t0} to {constraint.t1}")

            if block.subtype == 'cmb':
                # this should always be possible
                non_overlap = [b for b in non_overlaps if b.t0 <= block.t0 and block.t1 <= b.t1]
                assert len(non_overlap) == 1, f"unexpected non-overlapping intervals: {non_overlap=}"
                # cmb blocks are subject to additional constraint to not overlap with
                # calibrations
                non_overlap = non_overlap[0]
                logger.debug(f"--> operational constraint: {non_overlap.t0} to {non_overlap.t1}")
                constraint = core.block_intersect(constraint, non_overlap)
                ops_ = cmb_ops
                if self.policy_config.max_cmb_scan_duration is not None:
                    blocks = self.divide_cmb_scans(block, dt.timedelta(seconds=self.policy_config.max_cmb_scan_duration))
                else:
                    blocks = [block]
            elif block.subtype == 'cal':
                ops_ = cal_ops
                blocks = [block]
            else:
                raise ValueError(f"unexpected block subtype: {block.subtype}")
            logger.debug(f"--> final constraint: {constraint.t0} to {constraint.t1}")

            for b in blocks:
                state, block_ops = self._plan_block_operations(state, b, constraint, **ops_)
                logger.debug(f"--> post-block state: {state}")
                ir += [block_ops]

        logger.debug(f"post-planning state: {state}")

        # -----------------------------------------------------------------
        # 4. post-session operations
        # -----------------------------------------------------------------
        logger.info("step 4: planning post-session ops")

        ops = [op for op in operations if op['sched_mode'] == SchedMode.PostSession]
        state, post_dur, _ = self._apply_ops(state, ops)

        if len(ops) > 0:
            # find an alt, az that is sun-safe for the entire duration of the schedule.
            if not self.plan_moves['stow_position']:
                az = 180
                alt = 60
                # add a buffer to start and end to be safe
                t_start = t0 - dt.timedelta(seconds=300)
                t_end = t1 + dt.timedelta(seconds=300)
                az, alt, _, _ = get_parking(t_start, t_end, alt, self.plan_moves['sun_policy'])
                logger.info(f"found sun safe stow position at ({az}, {alt})")
            # allow for overriding of stow position from config
            else:
                az = self.plan_moves['stow_position']['az_stow']
                alt = self.plan_moves['stow_position']['el_stow']
                logger.info(f"using specified stow position at ({az}, {alt})")
        else:
            az = all_blocks[-1].az
            alt = all_blocks[-1].alt

        ir += [
            IR(name='post_session', subtype=IRMode.PostSession,
            t0=state.curr_time-dt.timedelta(seconds=post_dur),
            t1=state.curr_time, operations=ops,
            az=az,
            alt=alt)
        ]

        logger.debug(f"post-session state: {state}")

        return ir

    def round_trip(self, seq, t0, t1, state, operations):
        ir = self.lower(seq, t0, t1, state, operations)
        seq = self.lift(ir)

        # opportunity to do some correction:
        # if our post session is running longer than our constraint, trim the sequence
        if len(list(filter(lambda o: o['sched_mode'] == SchedMode.PostSession, operations))) > 0:
            # if we have post session, it will guarentee to be the last
            session_end = ir[-1].t1
            if session_end > t1:
                # if we are running late, truncate our blocks to make up the time
                logger.info("not enough time for post-session operations, trimming...")
                seq_t1 = seq[-1].t1
                seq = core.seq_flatten(core.seq_trim(seq, t0, seq_t1-(session_end-t1)))
        return seq

    def lift(self, ir):
        return core.seq_sort(core.seq_map(lambda b: b.block if b.subtype == IRMode.InBlock else None, ir), flatten=True)

    def lower_ops(self, irs, state):
        # `lower` generates a basic plan, here we work with ir to resolve 
        # all operations within each blocks
        def resolve_block(state, ir):
            if isinstance(ir, WaitUntil):
                op_cfgs = [{'name': 'wait_until', 'sched_mode': IRMode.Aux, 't1': ir.t1}]
                state, _, op_blocks = self._apply_ops(state, op_cfgs, az=ir.az, alt=ir.alt)
            elif isinstance(ir, MoveTo):
                op_cfgs = [{'name': 'move_to', 'sched_mode': IRMode.Aux, 'az': ir.az, 'el': ir.alt,
                'min_el': self.policy_config.min_hwp_el, 'force': True}]  # aux move_to should be enforced
                state, _, op_blocks = self._apply_ops(state, op_cfgs, az=ir.az, alt=ir.alt)
            elif ir.subtype in [IRMode.PreSession, IRMode.PostSession]:
                state, _, op_blocks = self._apply_ops(state, ir.operations, az=ir.az, alt=ir.alt)
            elif ir.subtype in [IRMode.PreBlock, IRMode.InBlock, IRMode.PostBlock]:
                op_cfgs = [{'name': 'wait_until', 'sched_mode': IRMode.Aux, 't1': ir.t0}]
                state, _, op_blocks_wait = self._apply_ops(state, op_cfgs, az=ir.az, alt=ir.alt)
                state, _, op_blocks_cmd = self._apply_ops(state, ir.operations, block=ir.block)
                op_blocks = op_blocks_wait + op_blocks_cmd
            elif ir.subtype == IRMode.Gap:
                op_cfgs = [{'name': 'wait_until', 'sched_mode': IRMode.Gap, 't1': ir.t1}]
                state, _, op_blocks = self._apply_ops(state, op_cfgs, az=ir.az, alt=ir.alt)
            else:
                raise ValueError(f"unexpected block type: {ir}")
            return state, op_blocks

        ir_lowered = []
        for ir in irs:
            state, op_blocks = resolve_block(state, ir)
            ir_lowered += op_blocks
        return ir_lowered, state

    def _apply_ops(self, state, op_cfgs, block=None, az=None, alt=None):
        """
        Apply a series of operations to the current planning state, computing
        the updated state, the total duration, and resulting commands of the
        operations.

        Parameters
        ----------
        state : State
            The current planning state. It must be an object capable of tracking
            the mission's state and supporting time increment operations.
        op_cfgs : list of operation configs (dict)
            A list of operation configurations, where each configuration is a
            dictionary specifying the operation's parameters. Each operation
            configuration dict must have a 'sched_mode' key
        block : Optional[core.Block], optional
            per-block operations such as PreCal, PreObs, etc. require a block
            as part of the operation configuration.

        Returns
        -------
        new_state : State
            The new state after all operations have been applied.
        total_duration : int
            The total duration of all operations in seconds.
        commands : list of str
            A list of strings representing the commands generated by each
            operation. Commands are preconditioned by operation-specific
            indentation.

        """
        op_blocks = []
        duration = 0
        if (az is None or alt is None) and (block is not None):
            az, alt = block.az, block.alt

        for op_cfg_ in op_cfgs:
            op_cfg = op_cfg_.copy()

            # sanity check
            for k in ['name', 'sched_mode']:
                assert k in op_cfg, f"operation config must have a '{k}' key"

            # pop some non-operation kwargs
            op_name = op_cfg.pop('name')
            sched_mode = op_cfg.pop('sched_mode')

            # not needed now -> needed only during lowering
            op_cfg.pop('indent', None)
            op_cfg.pop('divider', None)

            # add block to the operation config if provided
            block_cfg = {'block': block} if block is not None else {}

            op_cfg = {**op_cfg, **block_cfg}  # make copy

            # apply operation
            t_start = state.curr_time
            op = cmd.make_op(op_name, **op_cfg)
            state, dur, _ = op(state)

            duration += dur
            state = state.increment_time(dt.timedelta(seconds=dur))

            op_blocks += [IR(
                name=op_name,
                subtype=sched_mode,
                t0=t_start,
                t1=state.curr_time,
                az=az,
                alt=alt,
                block=block,
                operations=[op_cfg_]
            )]

        return state, duration, op_blocks

    def _plan_block_operations(self, state, block, constraint, pre_ops, in_ops, post_ops):
        """
        Plan block operations based on the current state, block information, constraint, and operational sequences.

        Parameters
        ----------
        state : State
            Current state of the system.
        block : Block
            Block information containing start and end times.
        constraint : Constraint
            Constraint information containing start and end times.
        pre_ops : list
            List of pre-block operations.
        in_ops : list
            List of in-block operations.
        post_ops : list
            List of post-block operations.

        Returns
        -------
        State
            Updated state after planning the block operations.
        List[IR]
            Sequence of operations planned for the block.

        """

        # fast forward to within the constrained time block
        state = state.replace(curr_time=max(constraint.t0, state.curr_time))

        shift = 10
        safet = get_traj_ok_time(block.az, block.az, block.alt, block.alt, state.curr_time, self.plan_moves['sun_policy'])
        while safet <= state.curr_time:
            state = state.replace(curr_time=state.curr_time + dt.timedelta(seconds=shift))
            safet = get_traj_ok_time(block.az, block.az, block.alt, block.alt, state.curr_time, self.plan_moves['sun_policy'])

        # if we already pass the block or our constraint, nothing to do
        if state.curr_time >= block.t1 or state.curr_time >= constraint.t1:
            logger.debug(f"--> skipping block {block.name} because it's already past")
            return state, []

        initial_state = state
        logger.debug(f"--> with constraint: planning {block.name} from {state.curr_time} to {block.t1}")

        op_seq = []

        # +++++++++++++++++++++
        # pre-block operations
        # +++++++++++++++++++++
        logger.debug(f"--> planning pre-block operations")

        # did we already pass the block?
        t_start = state.curr_time
        if t_start >= block.t1:
            logger.debug(f"---> skipping block {block.name} because it's already past")
            return initial_state, []
        state, pre_dur, _ = self._apply_ops(state, pre_ops, block=block)

        logger.debug(f"---> pre-block ops duration: {pre_dur} seconds")
        logger.debug(f"---> pre-block curr state: {u.pformat(state)}")

        # what time are we starting?
        # -> start from t_start or block.t0-duration, whichever is later
        # -> overwrite block if we extended into the block
        # -> if we extended past the block, skip operation

        # did we extend into the block?
        if state.curr_time > block.t0:
            logger.debug(f"---> curr_time extended into block {block.name}")
            # did we extend past entire block?
            if state.curr_time < block.t1:
                logger.debug(f"---> curr_time did not extend past block {block.name}")
                block = block.trim_left_to(state.curr_time)
                logger.debug(f"---> trimmed block: {block}")
                pre_block_name = "pre_block (into)"
            else:
                return initial_state, []
        else:
            logger.debug(f"---> gap is large enough for pre-block operations")
            # if there is more time than we need, let's wait to start later: 
            # state = initial_state.replace(curr_time=block.t0-dt.timedelta(seconds=duration))
            state = state.replace(curr_time=block.t0)
            pre_block_name = "pre_block"

        logger.debug(f"--> post pre-block state: {u.pformat(state)}")
        logger.debug(f"--> post pre-block op_seq: {u.pformat(op_seq)}")

        # +++++++++++++++++++
        # in-block operations
        # +++++++++++++++++++

        logger.debug(f"--> planning in-block operations from {state.curr_time} to {block.t1}")
        logger.debug(f"--> pre-planning state: {u.pformat(state)}")

        state, in_dur, _ = self._apply_ops(state, in_ops, block=block)

        logger.debug(f"---> in-block ops duration: {in_dur} seconds")
        logger.debug(f"---> in-block curr state: {u.pformat(state)}")

        # sanity check: if fail, it means post-cal operations are 
        # mixed into in-cal operations
        assert state.curr_time <= block.t1, \
            "in-block operations are probably mixed with post-cal operations"

        # advance to the end of the block
        state = state.replace(curr_time=block.t1)

        logger.debug(f"---> post in-block state: {u.pformat(state)}")

        # +++++++++++++++++++++
        # post-block operations
        # +++++++++++++++++++++
        t_start = state.curr_time

        state, post_dur, _ = self._apply_ops(state, post_ops, block=block)

        logger.debug(f"---> post-block ops duration: {post_dur} seconds")
        logger.debug(f"---> post-block curr state: {u.pformat(state)}")

        # have we extended past our constraint?
        post_block_name = "post_block"
        if state.curr_time > constraint.t1:
            logger.debug(f"---> post-block ops extended past constraint")
            # shrink our block to make space for post-block operation and
            # revert to an old state before retrying
            block = block.shrink_right(state.curr_time - constraint.t1)
            # if we passed the block, there is not enough time to do anything
            # -> revert to initial state
            if block is None:
                logger.info(f"--> skipping {block=} because post-block op couldn't fit inside constraint")
                return initial_state, []
            post_block_name = "post_block (into)"
            state = state.replace(curr_time=constraint.t1)

        # block has been trimmed properly, so we can just do this
        if len(pre_ops) > 0:
            op_seq += [
                IR(name=pre_block_name,
                subtype=IRMode.PreBlock,
                t0=block.t0-dt.timedelta(seconds=pre_dur),
                t1=block.t0,
                az=block.az,
                alt=block.alt,
                block=block,
                operations=pre_ops),
            ]
        if len(in_ops) > 0:
            op_seq += [
                IR(name=block.name,
                subtype=IRMode.InBlock,
                t0=block.t0,
                t1=block.t1,
                az=block.az,
                alt=block.alt,
                block=block,
                operations=in_ops),
            ]

        if len(post_ops) > 0:
            op_seq += [
                IR(name=post_block_name,
                subtype=IRMode.PostBlock,
                t0=block.t1,
                t1=block.t1+dt.timedelta(seconds=post_dur),
                az=block.az,
                alt=block.alt,
                block=block,
                operations=post_ops)
            ]

        return state, op_seq


@dataclass(frozen=True)
class BuildOpSimple:
    """try to simplify the block -> op process logic"""
    policy_config: Dict[str, Any]
    max_pass: int = 3
    max_reject: int = 3
    min_duration: float = 1 * u.minute
    min_cmb_duration: float = 10 * u.minute
    plan_moves: Dict[str, Any] = field(default_factory=dict)
    simplify_moves: Dict[str, Any] = field(default_factory=dict)

    def merge_adjacent_blocks(self, seq, max_dt=dt.timedelta(minutes=60), min_dt=dt.timedelta(minutes=15)):
        for i in range(1, len(seq)):
            current, previous = seq[i], seq[i-1]
            # skip previously merged blocks
            if current is None or previous is None:
                continue
            # don't merge blocks that are too far apart in time
            time_gap = (current.t0 - previous.t1).total_seconds()
            combined_duration = (current.duration + previous.duration).total_seconds()
            max_combined_duration = (max_dt + min_dt).total_seconds()
            # if blocks were split from same block and are close in time
            if current.tag == previous.tag and time_gap <= min_dt.total_seconds():
                # don't merge blocks that are longer than the max length
                if combined_duration <= max_combined_duration:
                    seq[i-1] = previous.extend_right(current.duration)
                    seq[i] = None
                    # add some or all of time gaps (likely from det_setup)
                    if time_gap > 0:
                        if (seq[i-1].duration.total_seconds() + time_gap) <= max_combined_duration:
                            seq[i-1] = seq[i-1].extend_right(dt.timedelta(seconds=time_gap))
                        else:
                            seq[i-1] = seq[i-1].extend_right(dt.timedelta(seconds=(max_combined_duration - seq[i-1].duration.total_seconds())))
        return seq

    def apply(self, seq, t0, t1, state):
        init_state = state

        # when something fails to plan, we reject the block and try again
        # `max_reject` determines how many times we could do this before
        # giving up
        n_reject = 0
        reject_list = []
        while True:
            if len(reject_list) > 0:
                reject_block = reject_list.pop(0)
                logger.info(f"rejecting block: {reject_block}")
                seq_after_reject = [b for b in seq_ if b['block'] != reject_block]
                # find the block in seq_ right after the reject_block
                assert len(seq_after_reject) == len(seq_) - 1, "reject block failed, need investigation..."
                seq_ = seq_after_reject
            else:
                seq_ = seq

            for i in range(self.max_pass):
                logger.info(f"================ pass {i+1} ================")
                seq_new = self.round_trip(seq_, t0, t1, init_state)
                if seq_new == seq_:
                    logger.info(f"round_trip: converged in pass {i+1}, lowering...")
                    break
                seq_ = seq_new

                cmb_blocks = self.merge_adjacent_blocks([s['block'] for s in seq_ if s['block'].subtype == 'cmb'],
                             dt.timedelta(seconds=self.policy_config.max_cmb_scan_duration))

                seq_temp = []
                cmb_index = 0
                for s in seq_:
                    if s['block'].subtype == 'cmb':
                        if cmb_blocks[cmb_index] is not None:
                            s = s.copy()
                            s['block'] = cmb_blocks[cmb_index]
                        cmb_index += 1
                    seq_temp.append(s)

                seq_ = seq_temp

            else:
                logger.warning(f"round_trip: ir did not converge after {self.max_pass} passes, proceeding anyway")

            logger.info(f"================ lowering ================")

            ir = self.lower(seq_, t0, t1, init_state)
            assert ir[-1].t1 <= t1, "Going beyond our schedule limit, something is wrong!"

            logger.info(f"================ solve moves ================")
            logger.info("step 1: solve sun-safe moves")
            try:
                ir = PlanMoves(**self.plan_moves).apply(ir, t1)
            except SunSafeError as e:
                logger.exception(f"unable to plan sun-safe moves: {e}")

                # append to reject list
                # (latter block will be rejected first)
                if e.block1 is not None:
                    assert isinstance(e.block1, IR), f"unexpected block type: {e.block1}"
                    to_reject = e.block1.block  # dereference to original block
                    if to_reject not in reject_list:
                        reject_list.append(to_reject)
                if e.block0 is not None:
                    assert isinstance(e.block0, IR), f"unexpected block type: {e.block0}"
                    to_reject = e.block0.block  # dereference to original block
                    if to_reject not in reject_list:
                        reject_list.append(to_reject)

                n_reject += 1
                if n_reject >= self.max_reject:
                    logger.error(f"max reject reached, giving up")
                    raise e
            else:
                logger.info("sun-safe moves found, continuing...")
                break

        logger.info("step 2: simplify moves")
        ir = SimplifyMoves(**self.simplify_moves).apply(ir)

        # in full generality we should do some round-trips to make sure
        # the moves are still valid when we include the time costs of
        # moves. Here I'm working under the assumption that the moves
        # are very small and the time cost is negligible.

        # now we do lowering further into full ops
        logger.info(f"================ lowering (ops) ================")
        ir_ops, out_state = self.lower_ops(ir, init_state)
        logger.info(u.pformat(ir_ops))

        logger.info(f"================ done ================")

        return ir_ops, out_state

    def lower(self, seq, t0, t1, state):
        # group operations by priority
        priorities = sorted(list(set(b['priority'] for b in seq)), reverse=True)

        # process each priority group
        init_state = state

        for priority in priorities:
            logger.info(f"processing priority group: {priority}")
            state = init_state

            # update constraint to avoid overlapping with previously planned blocks
            seq_ir = [b for b in seq if isinstance(b, IR)]
            # if nestedness is used, we can use this
            # seq_ir = core.seq_sort(core.seq_filter(lambda b: isinstance(b, IR), seq), flatten=True)
            if len(seq_ir) > 0:
                constraints = core.seq_remove_overlap(core.Block(t0=t0, t1=t1), seq_ir)
            else:
                constraints = [core.Block(t0=t0, t1=t1)]

            seq_out = []
            for b in seq:
                # if it's already an planned, just execute it, otherwise plan it
                # if isinstance(b, list) and all(isinstance(x, IR) for x in b):
                #     for x in b:
                #         state, _, _ = self._apply_ops(state, x.operations, block=x.block)
                #     seq_out += [b]
                #     continue
                if isinstance(b, IR):
                    state, _, _ = self._apply_ops(state, b.operations, block=b.block)
                    seq_out += [b]
                    continue

                # what's our constraint? find the one that (partially) covers the block
                constraints_ = [x for x in constraints if core.block_overlap(x, b['block'])]
                if len(constraints_) == 0:
                    logger.info(f"--> block {b['block']} doesn't fit within constraint, skipping...")
                    continue

                # we always fit the operations within the largest window that covers the block in the constraint
                # i.e. find the window with largest overlap with the block
                constraint = sorted(constraints_, key=lambda x: core.block_intersect(x, b['block']).duration.total_seconds())[-1]

                # now plan the operations for the given block within our specified constraint
                state, ir = self._plan_block_operations(
                    state, block=b['block'], constraint=constraint,
                    pre_ops=b['pre'], post_ops=b['post'], in_ops=b['in'],
                    causal=not(b['priority'] == priority)
                )
                if len(ir) == 0:
                    logger.info(f"--> block {b['block']} has nothing that can be planned, skipping...")
                    continue

                # higher priority group is planned first, and the constraint is updated
                # to the end of the previously planned block
                if b['priority'] == priority:
                    logger.info(f"-> {b['name'][:5]:<5} ({b['block'].subtype:<3}): {b['block'].t0.strftime('%d-%m-%y %H:%M:%S')} -> {b['block'].t1.strftime('%d-%m-%y %H:%M:%S')}")
                    seq_out += ir
                    constraints = core.seq_flatten(core.seq_trim(constraints, t0=state.curr_time, t1=t1))
                elif b['priority'] < priority:
                    # lower priority item will pass through to be planned in the next round
                    seq_out += [b]
                else:
                    raise ValueError(f"unexpected priority: {b['priority']}")
            seq = seq_out

        return seq

    def round_trip(self, seq, t0, t1, state):
        """lower the sequence and lift it back to original data structure"""
        # 1. lower the sequence into IRs
        ir = self.lower(seq, t0, t1, state)

        # 2. lift the IRs back to the original data structure
        trimmed_blocks = core.seq_sort(
            core.seq_map(lambda b: b.block if b.subtype == IRMode.InBlock else None, ir), 
            flatten=True
        )
        # match input blocks with trimmed blocks: since we are trimming the blocks
        # each block in ir should match one or none of the trimmed blocks.
        # this assumes no splitting is done in lowering process, which can be supported
        # but needs more work
        seq_out = []
        min_dur_filter = ru.MinDuration(self.min_duration)
        min_cmb_dur_filter = ru.MinDuration(self.min_cmb_duration)
        for b in seq:
            if b.get('pinned', False):
                seq_out += [b]
                continue
            matched = [x for x in trimmed_blocks if core.block_overlap(x, b['block'])]
            assert len(matched) <= 1, f"unexpected match: {matched=}"
            if len(matched) == 1:
                # does it meet our minimum duration requirement? drop if it doesn't
                # if min_dur_filter(matched[0]) == matched[0]:
                if min_dur_filter(matched[0]) == matched[0]:
                    if b['block'].subtype == 'cmb':
                        if min_cmb_dur_filter(matched[0]) == matched[0]:
                            b = b | {'block': matched[0]}
                            seq_out.append(b)
                        else:
                            logger.info(f"--> dropping {b['name']} due to min cmb duration requirement")
                    else:
                        b = b | {'block': matched[0]}
                        seq_out.append(b)
                else:
                    logger.info(f"--> dropping {b['name']} due to min duration requirement")
        return seq_out

    def _apply_ops(self, state, op_cfgs, block=None, az=None, alt=None):
        """
        Apply a series of operations to the current planning state, computing
        the updated state, the total duration, and resulting commands of the
        operations.

        Parameters
        ----------
        state : State
            The current planning state. It must be an object capable of tracking
            the mission's state and supporting time increment operations.
        op_cfgs : list of operation configs (dict)
            A list of operation configurations, where each configuration is a
            dictionary specifying the operation's parameters. Each operation
            configuration dict must have a 'sched_mode' key
        block : Optional[core.Block], optional
            per-block operations such as PreCal, PreObs, etc. require a block
            as part of the operation configuration.

        Returns
        -------
        new_state : State
            The new state after all operations have been applied.
        total_duration : int
            The total duration of all operations in seconds.
        commands : list of str
            A list of strings representing the commands generated by each
            operation. Commands are preconditioned by operation-specific
            indentation.

        """
        op_blocks = []
        duration = 0
        if (az is None or alt is None) and (block is not None):
            az, alt = block.az, block.alt

        for op_cfg_ in op_cfgs:
            op_cfg = op_cfg_.copy()

            # sanity check
            for k in ['name', 'sched_mode']:
                assert k in op_cfg, f"operation config must have a '{k}' key"

            # pop some non-operation kwargs
            op_name = op_cfg.pop('name')
            sched_mode = op_cfg.pop('sched_mode')

            # not needed now -> needed only during lowering
            op_cfg.pop('indent', None)
            op_cfg.pop('divider', None)

            # add block to the operation config if provided
            block_cfg = {'block': block} if block is not None else {}

            op_cfg = {**op_cfg, **block_cfg}  # make copy

            # apply operation
            t_start = state.curr_time
            op = cmd.make_op(op_name, **op_cfg)
            state, dur, _ = op(state)

            duration += dur
            state = state.increment_time(dt.timedelta(seconds=dur))

            op_blocks += [IR(
                name=op_name,
                subtype=sched_mode,
                t0=t_start,
                t1=state.curr_time,
                az=az,
                alt=alt,
                block=block,
                operations=[op_cfg_]
            )]

        return state, duration, op_blocks

    def _plan_block_operations(self, state, block, constraint,
                               pre_ops, in_ops, post_ops, causal=True):
        """
        Plan block operations based on the current state, block information, constraint, and operational sequences.

        The function takes in sequences of operations to be planned before, within, and after the block, and returns the
        updated state and the planned sequence of operations.

        Parameters
        ----------
        state : State
            The current state of the system.
        block : Block or list of Block
            Block information containing start and end times.
        constraint : Block
            Constraint information containing start and end times.
        pre_ops : list
            List of operations to be planned immediately before block.t0.
        in_ops : list
            List of operations to be planned within the block, i.e., from block.t0 to block.t1.
        post_ops : list
            List of operations to be planned immediately after block.t1.

        Returns
        -------
        state : State
            The updated state after planning the block operations.
        planned_sequence : list of IR
            The sequence of operations planned for the block.

        """
        # if we already pass the block or our constraint, nothing to do
        if state.curr_time >= block.t1 or state.curr_time >= constraint.t1:
            logger.info(f"--> skipping block {block.name} because it's already past")
            return state, []

        # fast forward to within the constrained time block
        # state = state.replace(curr_time=min(constraint.t0, block.t0))
        # - during causal planning: fast forward state is allowed
        # - during non-causal planning (e.g. during prioritized planning):
        #   time backtracking is allowed
        if causal:
            state = state.replace(curr_time=max(constraint.t0, state.curr_time))
        else:
            state = state.replace(curr_time=constraint.t0) # min(constraint.t0, block.t0))

        shift = 10
        safet = get_traj_ok_time(block.az, block.az, block.alt, block.alt, state.curr_time, self.plan_moves['sun_policy'])
        while safet <= state.curr_time:
            state = state.replace(curr_time=state.curr_time + dt.timedelta(seconds=shift))
            safet = get_traj_ok_time(block.az, block.az, block.alt, block.alt, state.curr_time, self.plan_moves['sun_policy'])

        initial_state = state

        logger.debug(f"--> with constraint: planning {block.name} from {state.curr_time} to {block.t1}")

        op_seq = []

        # +++++++++++++++++++++
        # pre-block operations
        # +++++++++++++++++++++

        logger.debug(f"--> planning pre-block operations")

        state, pre_dur, _ = self._apply_ops(state, pre_ops, block=block)

        logger.debug(f"---> pre-block ops duration: {pre_dur} seconds")
        logger.debug(f"---> pre-block curr state: {u.pformat(state)}")

        # what time are we starting?
        # -> start from t_start or block.t0-duration, whichever is later
        # -> overwrite block if we extended into the block
        # -> if we extended past the block, skip operation

        # did we extend into the block?
        if state.curr_time > block.t0:
            logger.debug(f"---> curr_time extended into block {block.name}")
            # did we extend past entire block?
            if state.curr_time < block.t1:
                logger.debug(f"---> curr_time did not extend past block {block.name}")
                delta_t = (state.curr_time - block.t0).total_seconds()
                block = block.trim_left_to(state.curr_time)
                logger.debug(f"---> trimmed block: {block}")
                pre_block_name = "pre_block (into)"
                logger.info(f"--> trimming left by {delta_t} seconds to fit pre-block operations")
            else:
                logger.info(f"--> not enough time for pre-block operations for {block.name}, skipping...")
                return initial_state, []
        else:
            logger.debug(f"---> gap is large enough for pre-block operations")
            state = state.replace(curr_time=block.t0)
            pre_block_name = "pre_block"

        logger.debug(f"--> post pre-block state: {u.pformat(state)}")
        logger.debug(f"--> post pre-block op_seq: {u.pformat(op_seq)}")

        # +++++++++++++++++++
        # in-block operations
        # +++++++++++++++++++

        logger.debug(f"--> planning in-block operations from {state.curr_time} to {block.t1}")
        logger.debug(f"--> pre-planning state: {u.pformat(state)}")

        state, in_dur, _ = self._apply_ops(state, in_ops, block=block)

        logger.debug(f"---> in-block ops duration: {in_dur} seconds")
        logger.debug(f"---> in-block curr state: {u.pformat(state)}")

        # sanity check: if fail, it means post-cal operations are
        # mixed into in-cal operations
        assert state.curr_time <= block.t1, \
            "in-block operations are probably mixed with post-cal operations"

        # advance to the end of the block
        state = state.replace(curr_time=block.t1)

        logger.debug(f"---> post in-block state: {u.pformat(state)}")

        # +++++++++++++++++++++
        # post-block operations
        # +++++++++++++++++++++

        state, post_dur, _ = self._apply_ops(state, post_ops, block=block)

        logger.debug(f"---> post-block ops duration: {post_dur} seconds")
        logger.debug(f"---> post-block curr state: {u.pformat(state)}")

        # have we extended past our constraint?
        post_block_name = "post_block"
        if state.curr_time > constraint.t1:
            logger.debug(f"---> post-block ops extended past constraint")
            # shrink our block to make space for post-block operation and
            # revert to an old state before retrying
            delta_t = (state.curr_time - constraint.t1).total_seconds()
            block = block.shrink_right(state.curr_time - constraint.t1)

            # if we extends passed the block.t0, there is not enough time to do anything
            # -> revert to initial state
            logger.info(f"--> trimming right by {delta_t} seconds to fit post-block operations")
            if block is None:
                logger.info(f"--> skipping because post-block op couldn't fit inside constraint")
                return initial_state, []
            post_block_name = "post_block (into)"
            state = state.replace(curr_time=constraint.t1)

        # block has been trimmed properly, so we can just do this
        if len(pre_ops) > 0:
            op_seq += [
                IR(name=pre_block_name,
                subtype=IRMode.PreBlock,
                t0=block.t0-dt.timedelta(seconds=pre_dur),
                t1=block.t0,
                az=block.az,
                alt=block.alt,
                block=block,
                operations=pre_ops),
            ]
        if len(in_ops) > 0:
            op_seq += [
                IR(name=block.name,
                subtype=IRMode.InBlock,
                t0=block.t0,
                t1=block.t1,
                az=block.az,
                alt=block.alt,
                block=block,
                operations=in_ops),
            ]
        if len(post_ops) > 0:
            op_seq += [
                IR(name=post_block_name,
                subtype=IRMode.PostBlock,
                t0=block.t1,
                t1=block.t1+dt.timedelta(seconds=post_dur),
                az=block.az,
                alt=block.alt,
                block=block,
                operations=post_ops)
            ]

        return state, op_seq

    def lower_ops(self, irs, state):
        # `lower` generates a basic plan, here we work with ir to resolve
        # all operations within each blocks
        def resolve_block(state, ir):
            if isinstance(ir, WaitUntil):
                op_cfgs = [{'name': 'wait_until', 'sched_mode': IRMode.Aux, 't1': ir.t1}]
                state, _, op_blocks = self._apply_ops(state, op_cfgs, az=ir.az, alt=ir.alt)
            elif isinstance(ir, MoveTo):
                op_cfgs = [{'name': 'move_to', 'sched_mode': IRMode.Aux, 'az': ir.az, 'el': ir.alt,
                'min_el': self.policy_config.min_hwp_el, 'force': True}]  # aux move_to should be enforced
                state, _, op_blocks = self._apply_ops(state, op_cfgs, az=ir.az, alt=ir.alt)
            elif ir.subtype in [IRMode.PreBlock, IRMode.InBlock, IRMode.PostBlock]:
                if ir.block.name in ['pre-session', 'post-session']:
                    state, _, op_blocks = self._apply_ops(state, ir.operations, az=ir.az, alt=ir.alt)
                else:
                    op_cfgs = [{'name': 'wait_until', 'sched_mode': IRMode.Aux, 't1': ir.t0}]
                    state, _, op_blocks_wait = self._apply_ops(state, op_cfgs, az=ir.az, alt=ir.alt)
                    state, _, op_blocks_cmd = self._apply_ops(state, ir.operations, block=ir.block)
                    op_blocks = op_blocks_wait + op_blocks_cmd
            elif ir.subtype == IRMode.Gap:
                op_cfgs = [{'name': 'wait_until', 'sched_mode': IRMode.Gap, 't1': ir.t1}]
                state, _, op_blocks = self._apply_ops(state, op_cfgs, az=ir.az, alt=ir.alt)
            else:
                raise ValueError(f"unexpected block type: {ir}")
            return state, op_blocks

        ir_lowered = []
        for ir in irs:
            state, op_blocks = resolve_block(state, ir)
            ir_lowered += op_blocks
        return ir_lowered, state

@dataclass(frozen=True)
class PlanMoves:
    """solve moves to make seq possible"""
    sun_policy: Dict[str, Any]
    stow_position: Dict[str, Any]
    az_step: float = 1
    az_limits: Tuple[float, float] = (-90, 450)

    def apply(self, seq, t_end):
        """take a list of IR from BuildOp as input to solve for optimal sun-safe moves"""

        seq = core.seq_sort(seq, flatten=True)

<<<<<<< HEAD
        def get_safe_gaps(block0, block1, is_end=False):
=======
        def get_safe_gaps(block0, block1):
>>>>>>> 536108d4
            """Returns a list with 0, 1, or 3 Gap blocks.  The Gap blocks will be
            at sunsafe positions for their duration, and be safely
            reachable in the sequence block0 -> gaps -> block1.

            The az and alt specified for each gap will be sun-safe for their duration.

            """
            if (block0.t1 >= block1.t0):
                return []
            # Check the move
            t1 = get_traj_ok_time(block0.az, block1.az, block0.alt, block1.alt,
                                  block0.t1, self.sun_policy)

            if t1 >= block1.t0:
                return [IR(name='gap', subtype=IRMode.Gap, t0=block0.t1, t1=block1.t0,
                           az=block1.az, alt=block1.alt)]

            az_parking, alt_parking, t0_parking, t1_parking = get_parking(block0.t1, block1.t0,
                                                                          block0.alt, self.sun_policy)

            def check_parking(t0_parking, t1_parking, alt_parking):
                if get_traj_ok_time(az_parking, az_parking, alt_parking, alt_parking,
                                    t0_parking, self.sun_policy) < t1_parking:
                    raise ValueError("Sun-safe parking spot not found.")

            # You might need to rush away from final position...
            move_away_by = get_traj_ok_time(
                block0.az, az_parking, block0.alt, alt_parking, block0.t1, self.sun_policy)

            if move_away_by < t0_parking:
                if move_away_by < block0.t1:
                    raise ValueError("Sun-safe parking spot not accessible from prior scan.")
                else:
                    t0_parking = move_away_by + (move_away_by - block0.t1) / 2

            # You might need to wait until the last second before going to new pos
            max_delay = 300
            shift = 10.
            while t1_parking < block1.t0 + dt.timedelta(seconds=max_delay):
                ok_until = get_traj_ok_time(
                    az_parking, block1.az, alt_parking, block1.alt, t1_parking, self.sun_policy)
                if ok_until >= block1.t0:
                    break
                t1_parking = t1_parking + dt.timedelta(seconds=shift)
            else:
                raise ValueError("Next scan not accessible from sun-safe parking spot.")

            if t1_parking > block1.t0:
                logger.warning("sun-safe parking delays move to next field by "
                               f"{(t1_parking - block1.t0).total_seconds()} seconds")

            return [IR(name='gap', subtype=IRMode.Gap, t0=block0.t1, t1=t0_parking,
                       az=az_parking, alt=alt_parking),
                    IR(name='gap', subtype=IRMode.Gap, t0=t0_parking, t1=t1_parking,
                       az=az_parking, alt=alt_parking),
                    IR(name='gap', subtype=IRMode.Gap, t0=t1_parking, t1=block1.t0,
                       az=block1.az, alt=block1.alt),
                    ]

        # go through the sequence and wrap az if falls outside limits
        logger.info(f"checking if az falls outside limits")
        seq_ = []
        for b in seq:
            if b.az < self.az_limits[0] or b.az > self.az_limits[1]:
                logger.info(f"block az ({b.az}) outside limits, unwrapping...")
                az_unwrap = find_unwrap(b.az, az_limits=self.az_limits)[0]
                logger.info(f"-> unwrapping az: {b.az} -> {az_unwrap}")
                seq_ += [b.replace(az=az_unwrap)]
            else:
                seq_ += [b]
        seq = seq_

        logger.info(f"planning moves...")
        seq_ = [seq[0]]
        for i in range(1, len(seq)):
            gaps = get_safe_gaps(seq[i-1], seq[i], is_end=(i==(len(seq)-1)))
            seq_.extend(gaps)
            seq_.append(seq[i])

        # find sun-safe parking if not stowing at end of schedule
        if seq[-1].block.name != 'post-session':
            block = seq[-1]
            safet = get_traj_ok_time(block.az, block.az, block.alt, block.alt, block.t1, self.sun_policy)
            # if current position is safe until end of schedule
            if safet >= t_end:
                seq_.extend([IR(name='gap', subtype=IRMode.Gap, t0=block.t1, t1=t_end,
                    az=block.az, alt=block.alt)])
            else:
                movet = block.t1 #max(safet, block.t1)
<<<<<<< HEAD
                az_parking, alt_parking, t0_parking, t1_parking = get_parking(movet, t_end, block.alt, self.sun_policy)
=======
                az_parking, alt_parking, t0_parking, t1_parking = get_parking(movet, t_end, block.alt,
                                                                              self.sun_policy)

                get_safe_gaps(block, IR(name='gap', subtype=IRMode.Gap, t0=t0_parking, t1=t1_parking,
                        az=az_parking, alt=alt_parking))
>>>>>>> 536108d4

                move_away_by = get_traj_ok_time(
                    block.az, az_parking, block.alt, alt_parking, movet, self.sun_policy)
                if move_away_by < t0_parking:
                    if move_away_by < movet:
                        raise ValueError("Sun-safe parking spot not accessible from prior scan.")
                    else:
                        t0_parking = move_away_by + (move_away_by - movet) / 2

                seq_.append(IR(name='gap', subtype=IRMode.Gap, t0=t0_parking, t1=t1_parking,
                        az=az_parking, alt=alt_parking))

        # Replace gaps with Wait, Move, Wait.
        seq_, seq = [], seq_
        last_az, last_alt = None, None

        # Combine, but skipping first and last blocks, which are init/shutdown.
        for i, b in enumerate(seq):
            if b.block is not None and b.block.name in ['pre-session']:
                # Pre/post-ambles, leave it alone.
                seq_ += [b]
                continue
            elif b.name == 'gap':
                # For a gap, always seek to the stated gap position.
                # But not until the gap is supposed to start.  Since
                # gaps may be used to manage Sun Avoidance, it's
                # important to be in that place for that time period.
                seq_ += [
                    WaitUntil(t1=b.t0, az=b.az, alt=b.alt),
                    MoveTo(az=b.az, alt=b.alt),
                    WaitUntil(t1=b.t1, az=b.az, alt=b.alt)]
                last_az, last_alt = b.az, b.alt
            else:
                if (last_az is None
                    or np.round(b.az - last_az, 3) != 0
                    or np.round(b.alt - last_alt, 3) != 0):
                    seq_ += [MoveTo(az=b.az, alt=b.alt)]
                    last_az, last_alt = b.az, b.alt
                else:
                    if (b.block != seq[i-1].block) & (i>0):
                        seq_ += [MoveTo(az=b.az, alt=b.alt)]
                seq_ += [b]

        return seq_


@dataclass(frozen=True)
class SimplifyMoves:
    def apply(self, ir):
        """simplify moves by removing redundant MoveTo blocks"""
        i_pass = 0
        while True:
            logger.info(f"simplify_moves: {i_pass=}")
            ir_new = self.round_trip(ir)
            #ir_new = ir
            if ir_new == ir:
                logger.info("simplify_moves: IR converged")
                return ir
            ir = ir_new
            i_pass += 1

    def round_trip(self, ir):
        def without(i):
            return ir[:i] + ir[i+1:]
        for bi in range(len(ir)-1):
            b1, b2 = ir[bi], ir[bi+1]
            if isinstance(b1, MoveTo) and isinstance(b2, MoveTo):
                # repeated moves will be replaced by the last move
                return without(bi)
            elif isinstance(b1, WaitUntil) and isinstance(b2, WaitUntil):
                # repeated wait untils will be replaced by the longer wait
                if b1.t1 < b2.t1:
                    return without(bi)
                return without(bi+1)
            elif (isinstance(b1, IR) and b1.subtype == IRMode.Gap) and isinstance(b2, WaitUntil):
                # gap followed by wait until will be replaced by the wait until
                return without(bi)
            # remove redundant move->wait->move if they are all at the same az/alt
            for bi in range(len(ir) - 3):
                if (
                    isinstance(ir[bi], MoveTo)
                    and isinstance(ir[bi + 2], MoveTo)
                    and ir[bi] == ir[bi + 2]
                    and isinstance(ir[bi + 1], WaitUntil)
                ):
                    return ir[:bi + 1] + ir[bi + 3:]

        return ir


def find_unwrap(az, az_limits=[-90, 450]) -> List[float]:
    az = (az - az_limits[0]) % 360 + az_limits[0]  # min az becomes az_limits[0]
    az_unwraps = list(np.arange(az, az_limits[1], 360))
    return az_unwraps

def az_ranges_intersect(
    r1: List[Tuple[float, float]],
    r2: List[Tuple[float, float]],
    *,
    az_limits: Tuple[float, float],
    az_step: float
) -> List[Tuple[float, float]]:
    az_full = np.arange(az_limits[0], az_limits[1]+az_step, az_step)
    mask1 = np.zeros_like(az_full, dtype=bool)
    mask2 = np.zeros_like(az_full, dtype=bool)
    for s in r1:
        mask1 = np.logical_or(mask1, (az_full >= s[0]) * (az_full <= s[1]))
    for s in r2:
        mask2 = np.logical_or(mask2, (az_full >= s[0]) * (az_full <= s[1]))
    sints_both = [(az_full[s[0]], az_full[s[1]-1]) for s in u.mask2ranges(mask1*mask2)]
    return sints_both

def az_distance(az1: float, az2: float) -> float:
    return abs(az1 - az2)
    # return abs((az1 - az2 + 180) % 360 - 180)

def az_ranges_contain(ranges: List[Tuple[float,float]], az: float) -> bool:
    for r in ranges:
        if r[0] <= az <= r[1]:
            return True
    return False

def az_ranges_cover(ranges: List[Tuple[float,float]], range_: Tuple[float, float]) -> bool:
    for r in ranges:
        if r[0] <= range_[0] and r[1] >= range_[1]:
            return True
    return False<|MERGE_RESOLUTION|>--- conflicted
+++ resolved
@@ -1322,11 +1322,7 @@
 
         seq = core.seq_sort(seq, flatten=True)
 
-<<<<<<< HEAD
         def get_safe_gaps(block0, block1, is_end=False):
-=======
-        def get_safe_gaps(block0, block1):
->>>>>>> 536108d4
             """Returns a list with 0, 1, or 3 Gap blocks.  The Gap blocks will be
             at sunsafe positions for their duration, and be safely
             reachable in the sequence block0 -> gaps -> block1.
@@ -1416,15 +1412,7 @@
                     az=block.az, alt=block.alt)])
             else:
                 movet = block.t1 #max(safet, block.t1)
-<<<<<<< HEAD
                 az_parking, alt_parking, t0_parking, t1_parking = get_parking(movet, t_end, block.alt, self.sun_policy)
-=======
-                az_parking, alt_parking, t0_parking, t1_parking = get_parking(movet, t_end, block.alt,
-                                                                              self.sun_policy)
-
-                get_safe_gaps(block, IR(name='gap', subtype=IRMode.Gap, t0=t0_parking, t1=t1_parking,
-                        az=az_parking, alt=alt_parking))
->>>>>>> 536108d4
 
                 move_away_by = get_traj_ok_time(
                     block.az, az_parking, block.alt, alt_parking, movet, self.sun_policy)
