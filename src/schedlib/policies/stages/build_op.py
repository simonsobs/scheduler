"""Optimization pass that resolves overlapping of operations and
make prioritization between calibration sequence and baseline sequence.

It begins by converting a sequence of ScanBlock into an intermediate
representation with each block surrounded by operation blocks.
This representation will be subject to several optimization at this
level without actually being lowered into commands.

"""
import numpy as np
import datetime as dt
import copy
from typing import Dict, Any, Tuple, List, Optional
from dataclasses import dataclass, field, replace as dc_replace
from schedlib import core, commands as cmd, utils as u, rules as ru, instrument as inst
from schedlib.thirdparty.avoidance import get_sun_tracker

logger = u.init_logger(__name__)

def get_traj_ok_time(az0, az1, alt0, alt1, t0, sun_policy):
    # Returns the timestamp until which the move from
    # (az0, alt0) to (az1, alt1) is sunsafe.
    sun_tracker = get_sun_tracker(u.dt2ct(t0), policy=sun_policy)
    az = np.linspace(az0, az1, 101)
    el = np.linspace(alt0, alt1, 101)
    if alt0 != alt1 or az0 != az1:
        az1 = (az[:,None] + el[None,:]*0).ravel()
        el1 = (az[:,None]*0 + el[None,:]).ravel()
        az, el = az1, el1
    sun_safety = sun_tracker.check_trajectory(t=u.dt2ct(t0), az=az, el=el)
    return u.ct2dt(u.dt2ct(t0) + sun_safety['sun_time'])

def get_parking(t0, t1, alt0, sun_policy, az_parking=180):
    # gets a safe parking location for the time range and
    # Do the move in two steps, parking at az_parking (180
    # is most likely to be sun-safe).  Identify a spot that
    # is safe for the duration of t0 to t1.
    alt_range = alt0, sun_policy['min_el']
    n_alts = max(2, int(round(abs(alt_range[1] - alt_range[0]) / 4. + 1)))
    for alt_parking in np.linspace(alt_range[0], alt_range[1], n_alts):
        safet = get_traj_ok_time(az_parking, az_parking, alt_parking, alt_parking,
                                    t0, sun_policy)
        if safet >= t1:
            break
    else:
        raise ValueError(f"Sun-safe parking spot not found. az {az_parking} "
                            f"el {alt_parking} is safe only until {safet}")

    # Now bracket the moves, hopefully with ~5 minutes on each end.
    buffer_t = min(300, int((t1 - t0).total_seconds() / 2))
    t0_parking = t0 + dt.timedelta(seconds=buffer_t)
    t1_parking = t1 - dt.timedelta(seconds=buffer_t)

    return az_parking, alt_parking, t0_parking, t1_parking

# some additional auxilary command classes that will be mixed 
# into the IR to represent some intermediate operations. They
# don't need to contain all the fields of a regular IR
@dataclass(frozen=True)
class Aux: pass

@dataclass(frozen=True)
class MoveTo(Aux):
    az: float
    alt: float
    subtype: str = "aux"
    def __repr__(self):
        return f"# move to az={self.az:.2f}"

@dataclass(frozen=True)
class WaitUntil(Aux):
    t1: dt.datetime
    az: float
    alt: float
    subtype: str = "aux"
    def __repr__(self):
        return f"# wait until {self.t1} at az = {self.az:.2f}"

# full intermediate representation of operation used in this
# build stage
@dataclass(frozen=True)
class IR(core.Block):
    name: str
    subtype: str
    t0: dt.datetime
    t1: dt.datetime
    az: float
    alt: float
    block: Optional[core.Block] = field(default=None, hash=False, repr=False)
    operations: List[Dict[str, Any]] = field(default_factory=list, hash=False, repr=False)

    def __repr__(self):
        az = f"{self.az:>7.2f}" if self.az is not None else f"{'None':>7}"
        return f"{self.name[:15]:<15} ({self.subtype[:8]:<8}) az = {az}: {self.t0.strftime('%y-%m-%d %H:%M:%S')} -> {self.t1.strftime('%y-%m-%d %H:%M:%S')}"

    def replace(self, **kwargs):
        """link `replace` in the wrapper block with the block it contains.
        Note that when IR is produced, we assume no trimming needs to happen,
        so we use `dc_replace` instead of `super().replace` which accounts for
        trimming effect on drift scans. It is not necessary here as we are
        merely solving for different unwraps for drift scan.

        We allow the option of changing the block or block.subtype here because 
        sometimes we need to run a master schedule but mark things as
        calibration. Most important example: drone calibration campaigns 
        """
        if self.block is not None and 'block' not in kwargs:
            block_kwargs = {k: v for k, v in kwargs.items() if k in ['t0', 't1', 'az', 'alt', 'subtype']}
            new_block = dc_replace(self.block, **block_kwargs)
            kwargs['block'] = new_block
        return dc_replace(self, **kwargs)

# some mode enums relevant for IR building in this stage
# didn't use built-in enum in python as they turn things into
# objects and not str.
class IRMode:
    PreSession = 'pre_session'
    PreBlock = 'pre_block'
    InBlock = 'in_block'
    PostBlock = 'post_block'
    PostSession = 'post_session'
    Gap = 'gap'
    Aux = 'aux'

# custom exceptions
class SunSafeError(Exception):
    def __init__(self, message, block0=None, block1=None):
        super().__init__(message)
        self.block0 = block0
        self.block1 = block1

    def __str__(self):
        base_message = super().__str__()
        if self.block0 and self.block1:
            return f"{base_message} (Block: {self.block} -> {self.block1})"
        elif self.block0:
            return f"{base_message} (Block: {self.block0})"
        else:
            return base_message

@dataclass(frozen=True)
class BuildOp:
    """
    BuildOp represents the stage that converts ScanBlock into a schedule of
    Operations (called intermediate representation, or `IR`, in this script).

    Attributes
    ----------
    policy_config : Dict[str, Any]
        Full configuration of the SATPolicy.
    min_duration : float
        Parameter for min-duration rule: minimum duration of a block to schedule.
    min_cmb_duration: float
        Parameter for second pass of min-duration for cmb observations only.
        Clears up leftover short observations after splitting.
    max_pass : int
        Maximum number of attempts
    plan_moves : Dict[str, Any]
        Config dict for PlanMoves pass
    simplify_moves : Dict[str, Any]
        Config dict for SimplifyMoves pass

    """
    policy_config: Dict[str, Any]
    min_duration: float = 1 * u.minute
    min_cmb_duration: float = 10 * u.minute
    disable_hwp: bool = False
    max_pass: int = 3
    plan_moves: Dict[str, Any] = field(default_factory=dict)
    simplify_moves: Dict[str, Any] = field(default_factory=dict)

    def divide_cmb_scans(self, block, max_dt=dt.timedelta(minutes=60), min_dt=dt.timedelta(minutes=15)):
        duration = block.duration

        # if the block is small enough, return it as is
        if duration <= (max_dt + min_dt):
            return [block]

        n_blocks = duration // max_dt
        remainder = duration % max_dt

        # split if 1 block with remainder > min duration
        if n_blocks == 1:
            return core.block_split(block, block.t0 + max_dt)

        blocks = []
        # calculate the offset for splitting
        offset = (remainder + max_dt) / 2 if remainder.total_seconds() > 0 else max_dt

        split_blocks = core.block_split(block, block.t0 + offset)
        blocks.append(split_blocks[0])

        # split the remaining block into chunks of max duration
        for i in range(n_blocks - 1):
            split_blocks = core.block_split(split_blocks[-1], split_blocks[-1].t0 + max_dt)
            blocks.append(split_blocks[0])

        # add the remaining part
        if remainder.total_seconds() > 0:
            split_blocks = core.block_split(split_blocks[-1], split_blocks[-1].t0 + offset)
            blocks.append(split_blocks[0])

        return blocks

    def merge_adjacent_blocks(self, seq, max_dt=dt.timedelta(minutes=60), min_dt=dt.timedelta(minutes=15)):
        for i in range(1, len(seq)):
            current, previous = seq[i], seq[i-1]
            # skip previously merged blocks
            if current is None or previous is None:
                continue
            # don't merge blocks that are too far apart in time
            time_gap = (current.t0 - previous.t1).total_seconds()
            combined_duration = (current.duration + previous.duration).total_seconds()
            max_combined_duration = (max_dt + min_dt).total_seconds()
            # if blocks were split from same block and are close in time
            if current.tag == previous.tag and time_gap <= min_dt.total_seconds():
                # don't merge blocks that are longer than the max length
                if combined_duration <= max_combined_duration:
                    seq[i-1] = previous.extend_right(current.duration)
                    seq[i] = None
                    # add some or all of time gaps (likely from det_setup)
                    if time_gap > 0:
                        if (seq[i-1].duration.total_seconds() + time_gap) <= max_combined_duration:
                            seq[i-1] = seq[i-1].extend_right(dt.timedelta(seconds=time_gap))
                        else:
                            seq[i-1] = seq[i-1].extend_right(dt.timedelta(seconds=(max_combined_duration - seq[i-1].duration.total_seconds())))
        return seq

    def apply(self, seq, t0, t1, state, operations):
        init_state = state
        seq_prev_ = None
        seq_ = seq
        for i in range(self.max_pass):
            logger.info(f"================ pass {i+1} ================")
            seq_ = self.round_trip(seq_, t0, t1, init_state, operations)
            if seq_ == seq_prev_:
                logger.info(f"round_trip: converged in pass {i+1}, lowering...")
                break
            seq_prev_ = seq_
        else:
            logger.warning(f"round_trip: ir did not converge after {self.max_pass} passes")

        # You can now access policy configuration like this:
        logger.info(f"Using policy configuration: {self.policy_config}")

        logger.info(f"================ lowering ================")

        ir = self.lower(seq_, t0, t1, init_state, operations)
        assert ir[-1].t1 <= t1, "Going beyond our schedule limit, something is wrong!"

        logger.info(f"================ solve moves ================")
        logger.info("step 1: solve sun-safe moves")
        ir = PlanMoves(**self.plan_moves).apply(ir, t1)

        logger.info("step 2: simplify moves")
        ir = SimplifyMoves(**self.simplify_moves).apply(ir)

        # in full generality we should do some round-trips to make sure
        # the moves are still valid when we include the time costs of
        # moves. Here I'm working under the assumption that the moves
        # are very small and the time cost is negligible.

        # now we do lowering further into full ops
        logger.info(f"================ lowering (ops) ================")
        ir_ops, out_state = self.lower_ops(ir, init_state)
        logger.info(u.pformat(ir_ops))

        logger.info(f"================ done ================")

        return ir_ops, out_state

    def lower(self, seq, t0, t1, state, operations):
        ir = []

        # -----------------------------------------------------------------
        # 1. pre-session operations
        # -----------------------------------------------------------------
        logger.info("step 1: planning pre-session ops")

        ops = [op for op in operations if op['sched_mode'] == SchedMode.PreSession]
        state, _, _ = self._apply_ops(state, ops)

        # assume pre-session doesn't change az_now and el_now of init state
        # i.e., assume pre-session doesn't involve any movement, if needed,
        # movement can be performed outside schedule and propogate through
        # policy.init_state()
        ir += [
            IR(name='pre_session', subtype=IRMode.PreSession,
               t0=t0, t1=state.curr_time, operations=ops,
               az=state.az_now, alt=state.el_now)
        ]

        post_init_state = state
        post_init_ir = ir.copy()

        logger.debug(f"post-init ir: {u.pformat(ir)}")
        logger.debug(f"post-init state: {state}")

        # -----------------------------------------------------------------
        # 2. calibration scans
        #
        #    Note: in full generality we shouldn't take calibration scans out of
        #    the context, because other non-cal operations might have altered
        #    the state of the observatory in between. Therefore, the fact that
        #    we are planning calibration scans separately is based on the assumption
        #    that other operations we will try to preserve the relevant state for
        #    calibration. For example, if hwp is spinning, other operations should
        #    try to get hwp back to spinning when the operations are done.
        #
        # -----------------------------------------------------------------
        logger.info("step 2: planning calibration scans")

        # compile the blocks to plan
        cal_blocks = core.seq_flatten(core.seq_filter(lambda b: b.subtype == 'cal', seq))
        cmb_blocks = core.seq_flatten(core.seq_filter(lambda b: b.subtype == 'cmb', seq))

        # compile calibration operations
        pre_ops  = [op for op in operations if op['sched_mode'] == SchedMode.PreCal]
        in_ops   = [op for op in operations if op['sched_mode'] == SchedMode.InCal]
        post_ops = [op for op in operations if op['sched_mode'] == SchedMode.PostCal]
        cal_ops = { 'pre_ops': pre_ops, 'in_ops': in_ops, 'post_ops': post_ops }

        # compile cmb operations (also needed for state propagation)
        pre_ops  = [op for op in operations if op['sched_mode'] == SchedMode.PreObs]
        in_ops   = [op for op in operations if op['sched_mode'] == SchedMode.InObs]
        post_ops = [op for op in operations if op['sched_mode'] == SchedMode.PostObs]
        cmb_ops = { 'pre_ops': pre_ops, 'in_ops': in_ops, 'post_ops': post_ops }

        logger.debug(f"cal_ops to plan: {cal_ops}")
        logger.debug(f"pre-cal state: {state}")

        cal_ref_state = state

        cal_irs = []
        # need to loop over all blocks to get the state right
        for block in seq:
            # cmb scans are just used to get the state right, no operations
            # are actually added to our list
            if block.subtype == 'cmb':
                constraint = core.Block(t0=state.curr_time, t1=block.t1)
                state, _ = self._plan_block_operations(state, block, constraint, **cmb_ops)
            elif block.subtype == 'cal':
                logger.info(f"-> planning cal block: {block}")
                logger.debug(f"--> pre-cal state: {state}")
                # what's our constraint? cal takes higher priority so we ignore causal constraint
                # from cmb scans, but we don't extend into previous cal block as they have equal
                # priority, hence our constraint start from when last cal finishes and till the 
                # end of schedule
                constraint = core.Block(t0=cal_ref_state.curr_time, t1=block.t1)

                # start at the beginning of our constraint
                state = state.replace(curr_time=constraint.t0)
                state, block_ops = self._plan_block_operations(state, block, constraint, **cal_ops)

                logger.debug(f"--> post-block ops: {u.pformat(block_ops)}")
                logger.debug(f"--> post-block state: {u.pformat(state)}")

                # update our reference state
                cal_ref_state = state
                if len(block_ops) > 0:
                    cal_irs += [block_ops]
            else:
                raise ValueError(f"unexpected block subtype: {block.subtype}")

        logger.debug(f"final state after cal planning: {u.pformat(state)}")

        # -----------------------------------------------------------------
        # 3. cmb scans
        #
        # Note: for cmb scans, we will avoid overlapping with calibrations;
        # this means we will tend to overwrite into cmb blocks more often
        # -----------------------------------------------------------------
        logger.info("step 3: planning cmb ops")

        # restart from post-init
        state = post_init_state

        # calibration operations take precedence: now we know how long these cal
        # operations will take, we can remove overlapping regions from our cmb scans

        # avoid cmb operations from colliding with calibration operations,
        # so we identify non-overlapping intervals here. This will be used as constraint.
        ir_blocks = []
        for cal_ir in cal_irs:
            ir_blocks += [core.Block(t0=cal_ir[0].t0, t1=cal_ir[-1].t1)]
        full_interval = core.Block(t0=t0, t1=t1)
        non_overlaps = core.seq_remove_overlap(full_interval, ir_blocks)  # as constraint

        cmb_blocks = core.seq_remove_overlap(cmb_blocks, ir_blocks)
        cmb_blocks = self.merge_adjacent_blocks(cmb_blocks, dt.timedelta(seconds=self.policy_config.max_cmb_scan_duration))
        cmb_blocks = core.seq_flatten(ru.MinDuration(self.min_cmb_duration)(cmb_blocks))

        # re-merge all blocks
        all_blocks = core.seq_sort(core.seq_merge(cmb_blocks, cal_blocks, flatten=True))

        # done with previously planned operation seqs
        # re-plan from the end of initialization.
        state = post_init_state
        ir = post_init_ir

        for block in all_blocks:
            if state.curr_time >= block.t1:
                logger.info(f"--> skipping block {block.name} because it's already past")
                continue

            logger.debug(f"-> planning block ({block.subtype}): {block.name}: {block.t0} - {block.t1}")
            logger.debug(f"--> pre-block state: {u.pformat(state)}")

            constraint = core.Block(t0=state.curr_time, t1=block.t1)
            logger.debug(f"--> causal constraint: {constraint.t0} to {constraint.t1}")

            if block.subtype == 'cmb':
                # this should always be possible
                non_overlap = [b for b in non_overlaps if b.t0 <= block.t0 and block.t1 <= b.t1]
                assert len(non_overlap) == 1, f"unexpected non-overlapping intervals: {non_overlap=}"
                # cmb blocks are subject to additional constraint to not overlap with
                # calibrations
                non_overlap = non_overlap[0]
                logger.debug(f"--> operational constraint: {non_overlap.t0} to {non_overlap.t1}")
                constraint = core.block_intersect(constraint, non_overlap)
                ops_ = cmb_ops
                if self.policy_config.max_cmb_scan_duration is not None:
                    blocks = self.divide_cmb_scans(block, dt.timedelta(seconds=self.policy_config.max_cmb_scan_duration))
                else:
                    blocks = [block]
            elif block.subtype == 'cal':
                ops_ = cal_ops
                blocks = [block]
            else:
                raise ValueError(f"unexpected block subtype: {block.subtype}")
            logger.debug(f"--> final constraint: {constraint.t0} to {constraint.t1}")

            for b in blocks:
                state, block_ops = self._plan_block_operations(state, b, constraint, **ops_)
                logger.debug(f"--> post-block state: {state}")
                ir += [block_ops]

        logger.debug(f"post-planning state: {state}")

        # -----------------------------------------------------------------
        # 4. post-session operations
        # -----------------------------------------------------------------
        logger.info("step 4: planning post-session ops")

        ops = [op for op in operations if op['sched_mode'] == SchedMode.PostSession]
        state, post_dur, _ = self._apply_ops(state, ops)

        if len(ops) > 0:
            # find an alt, az that is sun-safe for the entire duration of the schedule.
            if not self.plan_moves['stow_position']:
                az = 180
                alt = 60
                # add a buffer to start and end to be safe
                t_start = t0 - dt.timedelta(seconds=300)
                t_end = t1 + dt.timedelta(seconds=300)
                az, alt, _, _ = get_parking(t_start, t_end, alt, self.plan_moves['sun_policy'])
                logger.info(f"found sun safe stow position at ({az}, {alt})")
            # allow for overriding of stow position from config
            else:
                az = self.plan_moves['stow_position']['az_stow']
                alt = self.plan_moves['stow_position']['el_stow']
                logger.info(f"using specified stow position at ({az}, {alt})")
        else:
            az = all_blocks[-1].az
            alt = all_blocks[-1].alt

        ir += [
            IR(name='post_session', subtype=IRMode.PostSession,
            t0=state.curr_time-dt.timedelta(seconds=post_dur),
            t1=state.curr_time, operations=ops,
            az=az,
            alt=alt)
        ]

        logger.debug(f"post-session state: {state}")

        return ir

    def round_trip(self, seq, t0, t1, state, operations):
        ir = self.lower(seq, t0, t1, state, operations)
        seq = self.lift(ir)

        # opportunity to do some correction:
        # if our post session is running longer than our constraint, trim the sequence
        if len(list(filter(lambda o: o['sched_mode'] == SchedMode.PostSession, operations))) > 0:
            # if we have post session, it will guarentee to be the last
            session_end = ir[-1].t1
            if session_end > t1:
                # if we are running late, truncate our blocks to make up the time
                logger.info("not enough time for post-session operations, trimming...")
                seq_t1 = seq[-1].t1
                seq = core.seq_flatten(core.seq_trim(seq, t0, seq_t1-(session_end-t1)))
        return seq

    def lift(self, ir):
        return core.seq_sort(core.seq_map(lambda b: b.block if b.subtype == IRMode.InBlock else None, ir), flatten=True)

    def lower_ops(self, irs, state):
        # `lower` generates a basic plan, here we work with ir to resolve 
        # all operations within each blocks
        def resolve_block(state, ir):
            if isinstance(ir, WaitUntil):
                op_cfgs = [{'name': 'wait_until', 'sched_mode': IRMode.Aux, 't1': ir.t1}]
                state, _, op_blocks = self._apply_ops(state, op_cfgs, az=ir.az, alt=ir.alt)
            elif isinstance(ir, MoveTo):
                op_cfgs = [{'name': 'move_to', 'sched_mode': IRMode.Aux, 'az': ir.az, 'el': ir.alt,
                'min_el': self.policy_config.min_hwp_el, 'force': True}]  # aux move_to should be enforced
                state, _, op_blocks = self._apply_ops(state, op_cfgs, az=ir.az, alt=ir.alt)
            elif ir.subtype in [IRMode.PreSession, IRMode.PostSession]:
                state, _, op_blocks = self._apply_ops(state, ir.operations, az=ir.az, alt=ir.alt)
            elif ir.subtype in [IRMode.PreBlock, IRMode.InBlock, IRMode.PostBlock]:
                op_cfgs = [{'name': 'wait_until', 'sched_mode': IRMode.Aux, 't1': ir.t0}]
                state, _, op_blocks_wait = self._apply_ops(state, op_cfgs, az=ir.az, alt=ir.alt)
                state, _, op_blocks_cmd = self._apply_ops(state, ir.operations, block=ir.block)
                op_blocks = op_blocks_wait + op_blocks_cmd
            elif ir.subtype == IRMode.Gap:
                op_cfgs = [{'name': 'wait_until', 'sched_mode': IRMode.Gap, 't1': ir.t1}]
                state, _, op_blocks = self._apply_ops(state, op_cfgs, az=ir.az, alt=ir.alt)
            else:
                raise ValueError(f"unexpected block type: {ir}")
            return state, op_blocks

        ir_lowered = []
        for ir in irs:
            state, op_blocks = resolve_block(state, ir)
            ir_lowered += op_blocks
        return ir_lowered, state

    def _apply_ops(self, state, op_cfgs, block=None, az=None, alt=None):
        """
        Apply a series of operations to the current planning state, computing
        the updated state, the total duration, and resulting commands of the
        operations.

        Parameters
        ----------
        state : State
            The current planning state. It must be an object capable of tracking
            the mission's state and supporting time increment operations.
        op_cfgs : list of operation configs (dict)
            A list of operation configurations, where each configuration is a
            dictionary specifying the operation's parameters. Each operation
            configuration dict must have a 'sched_mode' key
        block : Optional[core.Block], optional
            per-block operations such as PreCal, PreObs, etc. require a block
            as part of the operation configuration.

        Returns
        -------
        new_state : State
            The new state after all operations have been applied.
        total_duration : int
            The total duration of all operations in seconds.
        commands : list of str
            A list of strings representing the commands generated by each
            operation. Commands are preconditioned by operation-specific
            indentation.

        """
        op_blocks = []
        duration = 0
        if (az is None or alt is None) and (block is not None):
            az, alt = block.az, block.alt

        for op_cfg_ in op_cfgs:
            op_cfg = op_cfg_.copy()

            # sanity check
            for k in ['name', 'sched_mode']:
                assert k in op_cfg, f"operation config must have a '{k}' key"

            # pop some non-operation kwargs
            op_name = op_cfg.pop('name')
            sched_mode = op_cfg.pop('sched_mode')

            # not needed now -> needed only during lowering
            op_cfg.pop('indent', None)
            op_cfg.pop('divider', None)

            # add block to the operation config if provided
            block_cfg = {'block': block} if block is not None else {}

            op_cfg = {**op_cfg, **block_cfg}  # make copy

            # apply operation
            t_start = state.curr_time
            op = cmd.make_op(op_name, **op_cfg)
            state, dur, _ = op(state)

            duration += dur
            state = state.increment_time(dt.timedelta(seconds=dur))

            op_blocks += [IR(
                name=op_name,
                subtype=sched_mode,
                t0=t_start,
                t1=state.curr_time,
                az=az,
                alt=alt,
                block=block,
                operations=[op_cfg_]
            )]

        return state, duration, op_blocks

    def _plan_block_operations(self, state, block, constraint, pre_ops, in_ops, post_ops):
        """
        Plan block operations based on the current state, block information, constraint, and operational sequences.

        Parameters
        ----------
        state : State
            Current state of the system.
        block : Block
            Block information containing start and end times.
        constraint : Constraint
            Constraint information containing start and end times.
        pre_ops : list
            List of pre-block operations.
        in_ops : list
            List of in-block operations.
        post_ops : list
            List of post-block operations.

        Returns
        -------
        State
            Updated state after planning the block operations.
        List[IR]
            Sequence of operations planned for the block.

        """

        # fast forward to within the constrained time block
        state = state.replace(curr_time=max(constraint.t0, state.curr_time))

        shift = 10
        safet = get_traj_ok_time(block.az, block.az, block.alt, block.alt, state.curr_time, self.plan_moves['sun_policy'])
        while safet <= state.curr_time:
            state = state.replace(curr_time=state.curr_time + dt.timedelta(seconds=shift))
            safet = get_traj_ok_time(block.az, block.az, block.alt, block.alt, state.curr_time, self.plan_moves['sun_policy'])

        # if we already pass the block or our constraint, nothing to do
        if state.curr_time >= block.t1 or state.curr_time >= constraint.t1:
            logger.debug(f"--> skipping block {block.name} because it's already past")
            return state, []

        initial_state = state
        logger.debug(f"--> with constraint: planning {block.name} from {state.curr_time} to {block.t1}")

        op_seq = []

        # +++++++++++++++++++++
        # pre-block operations
        # +++++++++++++++++++++
        logger.debug(f"--> planning pre-block operations")

        # did we already pass the block?
        t_start = state.curr_time
        if t_start >= block.t1:
            logger.debug(f"---> skipping block {block.name} because it's already past")
            return initial_state, []
        state, pre_dur, _ = self._apply_ops(state, pre_ops, block=block)

        logger.debug(f"---> pre-block ops duration: {pre_dur} seconds")
        logger.debug(f"---> pre-block curr state: {u.pformat(state)}")

        # what time are we starting?
        # -> start from t_start or block.t0-duration, whichever is later
        # -> overwrite block if we extended into the block
        # -> if we extended past the block, skip operation

        # did we extend into the block?
        if state.curr_time > block.t0:
            logger.debug(f"---> curr_time extended into block {block.name}")
            # did we extend past entire block?
            if state.curr_time < block.t1:
                logger.debug(f"---> curr_time did not extend past block {block.name}")
                block = block.trim_left_to(state.curr_time)
                logger.debug(f"---> trimmed block: {block}")
                pre_block_name = "pre_block (into)"
            else:
                return initial_state, []
        else:
            logger.debug(f"---> gap is large enough for pre-block operations")
            # if there is more time than we need, let's wait to start later: 
            # state = initial_state.replace(curr_time=block.t0-dt.timedelta(seconds=duration))
            state = state.replace(curr_time=block.t0)
            pre_block_name = "pre_block"

        logger.debug(f"--> post pre-block state: {u.pformat(state)}")
        logger.debug(f"--> post pre-block op_seq: {u.pformat(op_seq)}")

        # +++++++++++++++++++
        # in-block operations
        # +++++++++++++++++++

        logger.debug(f"--> planning in-block operations from {state.curr_time} to {block.t1}")
        logger.debug(f"--> pre-planning state: {u.pformat(state)}")

        state, in_dur, _ = self._apply_ops(state, in_ops, block=block)

        logger.debug(f"---> in-block ops duration: {in_dur} seconds")
        logger.debug(f"---> in-block curr state: {u.pformat(state)}")

        # sanity check: if fail, it means post-cal operations are 
        # mixed into in-cal operations
        assert state.curr_time <= block.t1, \
            "in-block operations are probably mixed with post-cal operations"

        # advance to the end of the block
        state = state.replace(curr_time=block.t1)

        logger.debug(f"---> post in-block state: {u.pformat(state)}")

        # +++++++++++++++++++++
        # post-block operations
        # +++++++++++++++++++++
        t_start = state.curr_time

        state, post_dur, _ = self._apply_ops(state, post_ops, block=block)

        logger.debug(f"---> post-block ops duration: {post_dur} seconds")
        logger.debug(f"---> post-block curr state: {u.pformat(state)}")

        # have we extended past our constraint?
        post_block_name = "post_block"
        if state.curr_time > constraint.t1:
            logger.debug(f"---> post-block ops extended past constraint")
            # shrink our block to make space for post-block operation and
            # revert to an old state before retrying
            block = block.shrink_right(state.curr_time - constraint.t1)
            # if we passed the block, there is not enough time to do anything
            # -> revert to initial state
            if block is None:
                logger.info(f"--> skipping {block=} because post-block op couldn't fit inside constraint")
                return initial_state, []
            post_block_name = "post_block (into)"
            state = state.replace(curr_time=constraint.t1)

        # block has been trimmed properly, so we can just do this
        if len(pre_ops) > 0:
            op_seq += [
                IR(name=pre_block_name,
                subtype=IRMode.PreBlock,
                t0=block.t0-dt.timedelta(seconds=pre_dur),
                t1=block.t0,
                az=block.az,
                alt=block.alt,
                block=block,
                operations=pre_ops),
            ]
        if len(in_ops) > 0:
            op_seq += [
                IR(name=block.name,
                subtype=IRMode.InBlock,
                t0=block.t0,
                t1=block.t1,
                az=block.az,
                alt=block.alt,
                block=block,
                operations=in_ops),
            ]

        if len(post_ops) > 0:
            op_seq += [
                IR(name=post_block_name,
                subtype=IRMode.PostBlock,
                t0=block.t1,
                t1=block.t1+dt.timedelta(seconds=post_dur),
                az=block.az,
                alt=block.alt,
                block=block,
                operations=post_ops)
            ]

        return state, op_seq


@dataclass(frozen=True)
class BuildOpSimple:
    """try to simplify the block -> op process logic"""
    policy_config: Dict[str, Any]
    max_pass: int = 3
    max_reject: int = 3
    min_duration: float = 1 * u.minute
    min_cmb_duration: float = 10 * u.minute
    plan_moves: Dict[str, Any] = field(default_factory=dict)
    simplify_moves: Dict[str, Any] = field(default_factory=dict)

    def merge_adjacent_blocks(self, seq, max_dt=dt.timedelta(minutes=60), min_dt=dt.timedelta(minutes=15)):
        for i in range(1, len(seq)):
            current, previous = seq[i], seq[i-1]
            # skip previously merged blocks
            if current is None or previous is None:
                continue
            # don't merge blocks that are too far apart in time
            time_gap = (current.t0 - previous.t1).total_seconds()
            combined_duration = (current.duration + previous.duration).total_seconds()
            max_combined_duration = (max_dt + min_dt).total_seconds()
            # if blocks were split from same block and are close in time
            if current.tag == previous.tag and time_gap <= min_dt.total_seconds():
                # don't merge blocks that are longer than the max length
                if combined_duration <= max_combined_duration:
                    seq[i-1] = previous.extend_right(current.duration)
                    seq[i] = None
                    # add some or all of time gaps (likely from det_setup)
                    if time_gap > 0:
                        if (seq[i-1].duration.total_seconds() + time_gap) <= max_combined_duration:
                            seq[i-1] = seq[i-1].extend_right(dt.timedelta(seconds=time_gap))
                        else:
                            seq[i-1] = seq[i-1].extend_right(dt.timedelta(seconds=(max_combined_duration - seq[i-1].duration.total_seconds())))
        return seq

    def apply(self, seq, t0, t1, state):
        init_state = state

        # when something fails to plan, we reject the block and try again
        # `max_reject` determines how many times we could do this before
        # giving up
        n_reject = 0
        reject_list = []
        while True:
            if len(reject_list) > 0:
                reject_block = reject_list.pop(0)
                logger.info(f"rejecting block: {reject_block}")
                seq_after_reject = [b for b in seq_ if b['block'] != reject_block]
                # find the block in seq_ right after the reject_block
                assert len(seq_after_reject) == len(seq_) - 1, "reject block failed, need investigation..."
                seq_ = seq_after_reject
            else:
                seq_ = seq

            for i in range(self.max_pass):
                logger.info(f"================ pass {i+1} ================")
                seq_new = self.round_trip(seq_, t0, t1, init_state)
                if seq_new == seq_:
                    logger.info(f"round_trip: converged in pass {i+1}, lowering...")
                    break
                seq_ = seq_new

                cmb_blocks = self.merge_adjacent_blocks([s['block'] for s in seq_ if s['block'].subtype == 'cmb'],
                             dt.timedelta(seconds=self.policy_config.max_cmb_scan_duration))

                seq_temp = []
                cmb_index = 0
                for s in seq_:
                    if s['block'].subtype == 'cmb':
                        if cmb_blocks[cmb_index] is not None:
                            s = s.copy()
                            s['block'] = cmb_blocks[cmb_index]
                        cmb_index += 1
                    seq_temp.append(s)

                seq_ = seq_temp

            else:
                logger.warning(f"round_trip: ir did not converge after {self.max_pass} passes, proceeding anyway")

            logger.info(f"================ lowering ================")

            ir = self.lower(seq_, t0, t1, init_state)
            assert ir[-1].t1 <= t1, "Going beyond our schedule limit, something is wrong!"

            logger.info(f"================ solve moves ================")
            logger.info("step 1: solve sun-safe moves")
            try:
                ir = PlanMoves(**self.plan_moves).apply(ir, t1)
            except SunSafeError as e:
                logger.exception(f"unable to plan sun-safe moves: {e}")

                # append to reject list
                # (latter block will be rejected first)
                if e.block1 is not None:
                    assert isinstance(e.block1, IR), f"unexpected block type: {e.block1}"
                    to_reject = e.block1.block  # dereference to original block
                    if to_reject not in reject_list:
                        reject_list.append(to_reject)
                if e.block0 is not None:
                    assert isinstance(e.block0, IR), f"unexpected block type: {e.block0}"
                    to_reject = e.block0.block  # dereference to original block
                    if to_reject not in reject_list:
                        reject_list.append(to_reject)

                n_reject += 1
                if n_reject >= self.max_reject:
                    logger.error(f"max reject reached, giving up")
                    raise e
            else:
                logger.info("sun-safe moves found, continuing...")
                break

        logger.info("step 2: simplify moves")
        ir = SimplifyMoves(**self.simplify_moves).apply(ir)

        # in full generality we should do some round-trips to make sure
        # the moves are still valid when we include the time costs of
        # moves. Here I'm working under the assumption that the moves
        # are very small and the time cost is negligible.

        # now we do lowering further into full ops
        logger.info(f"================ lowering (ops) ================")
        ir_ops, out_state = self.lower_ops(ir, init_state)
        logger.info(u.pformat(ir_ops))

        logger.info(f"================ done ================")

        return ir_ops, out_state

    def lower(self, seq, t0, t1, state):
        # group operations by priority
<<<<<<< HEAD
        priorities = sorted(list(set(b['priority'] for b in seq)), reverse=False)

        print(priorities)
=======
        priorities = sorted(list(set(b['priority'] for b in seq)), reverse=True)
>>>>>>> fedb3a62

        # process each priority group
        init_state = state

        for priority in priorities:
            logger.info(f"processing priority group: {priority}")
            state = init_state

            # update constraint to avoid overlapping with previously planned blocks
            seq_ir = [b for b in seq if isinstance(b, IR)]
            # if nestedness is used, we can use this
            # seq_ir = core.seq_sort(core.seq_filter(lambda b: isinstance(b, IR), seq), flatten=True)
            if len(seq_ir) > 0:
                constraints = core.seq_remove_overlap(core.Block(t0=t0, t1=t1), seq_ir)
            else:
                constraints = [core.Block(t0=t0, t1=t1)]

            seq_out = []
            for b in seq:
                # if it's already an planned, just execute it, otherwise plan it
                # if isinstance(b, list) and all(isinstance(x, IR) for x in b):
                #     for x in b:
                #         state, _, _ = self._apply_ops(state, x.operations, block=x.block)
                #     seq_out += [b]
                #     continue
                if isinstance(b, IR):
                    state, _, _ = self._apply_ops(state, b.operations, block=b.block)
                    seq_out += [b]
                    continue

                # what's our constraint? find the one that (partially) covers the block
                constraints_ = [x for x in constraints if core.block_overlap(x, b['block'])]
                if len(constraints_) == 0:
                    logger.info(f"--> block {b['block']} doesn't fit within constraint, skipping...")
                    continue

                # we always fit the operations within the largest window that covers the block in the constraint
                # i.e. find the window with largest overlap with the block
                constraint = sorted(constraints_, key=lambda x: core.block_intersect(x, b['block']).duration.total_seconds())[-1]

                # now plan the operations for the given block within our specified constraint
                state, ir = self._plan_block_operations(
                    state, block=b['block'], constraint=constraint,
                    pre_ops=b['pre'], post_ops=b['post'], in_ops=b['in'],
                    causal=not(b['priority'] == priority)
                )
                if len(ir) == 0:
                    logger.info(f"--> block {b['block']} has nothing that can be planned, skipping...")
                    continue

                # higher priority group is planned first, and the constraint is updated
                # to the end of the previously planned block
                if b['priority'] == priority:
                    logger.info(f"-> {b['name'][:5]:<5} ({b['block'].subtype:<3}): {b['block'].t0.strftime('%d-%m-%y %H:%M:%S')} -> {b['block'].t1.strftime('%d-%m-%y %H:%M:%S')}")
                    seq_out += ir
                    constraints = core.seq_flatten(core.seq_trim(constraints, t0=state.curr_time, t1=t1))
<<<<<<< HEAD
                elif b['priority'] > priority:
=======
                elif b['priority'] < priority:
>>>>>>> fedb3a62
                    # lower priority item will pass through to be planned in the next round
                    seq_out += [b]
                else:
                    raise ValueError(f"unexpected priority: {b['priority']}")
            seq = seq_out

        return seq

    def round_trip(self, seq, t0, t1, state):
        """lower the sequence and lift it back to original data structure"""
        # 1. lower the sequence into IRs
        ir = self.lower(seq, t0, t1, state)

        # 2. lift the IRs back to the original data structure
        trimmed_blocks = core.seq_sort(
            core.seq_map(lambda b: b.block if b.subtype == IRMode.InBlock else None, ir), 
            flatten=True
        )
        # match input blocks with trimmed blocks: since we are trimming the blocks
        # each block in ir should match one or none of the trimmed blocks.
        # this assumes no splitting is done in lowering process, which can be supported
        # but needs more work
        seq_out = []
        min_dur_filter = ru.MinDuration(self.min_duration)
        min_cmb_dur_filter = ru.MinDuration(self.min_cmb_duration)
        for b in seq:
            if b.get('pinned', False):
                seq_out += [b]
                continue
            matched = [x for x in trimmed_blocks if core.block_overlap(x, b['block'])]
            assert len(matched) <= 1, f"unexpected match: {matched=}"
            if len(matched) == 1:
                # does it meet our minimum duration requirement? drop if it doesn't
                # if min_dur_filter(matched[0]) == matched[0]:
                if min_dur_filter(matched[0]) == matched[0]:
                    if b['block'].subtype == 'cmb':
                        if min_cmb_dur_filter(matched[0]) == matched[0]:
                            b = b | {'block': matched[0]}
                            seq_out.append(b)
                        else:
                            logger.info(f"--> dropping {b['name']} due to min cmb duration requirement")
                    else:
                        b = b | {'block': matched[0]}
                        seq_out.append(b)
                else:
                    logger.info(f"--> dropping {b['name']} due to min duration requirement")
        return seq_out

    def _apply_ops(self, state, op_cfgs, block=None, az=None, alt=None):
        """
        Apply a series of operations to the current planning state, computing
        the updated state, the total duration, and resulting commands of the
        operations.

        Parameters
        ----------
        state : State
            The current planning state. It must be an object capable of tracking
            the mission's state and supporting time increment operations.
        op_cfgs : list of operation configs (dict)
            A list of operation configurations, where each configuration is a
            dictionary specifying the operation's parameters. Each operation
            configuration dict must have a 'sched_mode' key
        block : Optional[core.Block], optional
            per-block operations such as PreCal, PreObs, etc. require a block
            as part of the operation configuration.

        Returns
        -------
        new_state : State
            The new state after all operations have been applied.
        total_duration : int
            The total duration of all operations in seconds.
        commands : list of str
            A list of strings representing the commands generated by each
            operation. Commands are preconditioned by operation-specific
            indentation.

        """
        op_blocks = []
        duration = 0
        if (az is None or alt is None) and (block is not None):
            az, alt = block.az, block.alt

        for op_cfg_ in op_cfgs:
            op_cfg = op_cfg_.copy()

            # sanity check
            for k in ['name', 'sched_mode']:
                assert k in op_cfg, f"operation config must have a '{k}' key"

            # pop some non-operation kwargs
            op_name = op_cfg.pop('name')
            sched_mode = op_cfg.pop('sched_mode')

            # not needed now -> needed only during lowering
            op_cfg.pop('indent', None)
            op_cfg.pop('divider', None)

            # add block to the operation config if provided
            block_cfg = {'block': block} if block is not None else {}

            op_cfg = {**op_cfg, **block_cfg}  # make copy

            # apply operation
            t_start = state.curr_time
            op = cmd.make_op(op_name, **op_cfg)
            state, dur, _ = op(state)

            duration += dur
            state = state.increment_time(dt.timedelta(seconds=dur))

            op_blocks += [IR(
                name=op_name,
                subtype=sched_mode,
                t0=t_start,
                t1=state.curr_time,
                az=az,
                alt=alt,
                block=block,
                operations=[op_cfg_]
            )]

        return state, duration, op_blocks

    def _plan_block_operations(self, state, block, constraint,
                               pre_ops, in_ops, post_ops, causal=True):
        """
        Plan block operations based on the current state, block information, constraint, and operational sequences.

        The function takes in sequences of operations to be planned before, within, and after the block, and returns the
        updated state and the planned sequence of operations.

        Parameters
        ----------
        state : State
            The current state of the system.
        block : Block or list of Block
            Block information containing start and end times.
        constraint : Block
            Constraint information containing start and end times.
        pre_ops : list
            List of operations to be planned immediately before block.t0.
        in_ops : list
            List of operations to be planned within the block, i.e., from block.t0 to block.t1.
        post_ops : list
            List of operations to be planned immediately after block.t1.

        Returns
        -------
        state : State
            The updated state after planning the block operations.
        planned_sequence : list of IR
            The sequence of operations planned for the block.

        """
        # if we already pass the block or our constraint, nothing to do
        if state.curr_time >= block.t1 or state.curr_time >= constraint.t1:
            logger.info(f"--> skipping block {block.name} because it's already past")
            return state, []

        # fast forward to within the constrained time block
        # state = state.replace(curr_time=min(constraint.t0, block.t0))
        # - during causal planning: fast forward state is allowed
        # - during non-causal planning (e.g. during prioritized planning):
        #   time backtracking is allowed
        if causal:
            state = state.replace(curr_time=max(constraint.t0, state.curr_time))
        else:
            state = state.replace(curr_time=constraint.t0) # min(constraint.t0, block.t0))

        shift = 10
        safet = get_traj_ok_time(block.az, block.az, block.alt, block.alt, state.curr_time, self.plan_moves['sun_policy'])
        while safet <= state.curr_time:
            state = state.replace(curr_time=state.curr_time + dt.timedelta(seconds=shift))
            safet = get_traj_ok_time(block.az, block.az, block.alt, block.alt, state.curr_time, self.plan_moves['sun_policy'])

        initial_state = state

        logger.debug(f"--> with constraint: planning {block.name} from {state.curr_time} to {block.t1}")

        op_seq = []

        # +++++++++++++++++++++
        # pre-block operations
        # +++++++++++++++++++++

        logger.debug(f"--> planning pre-block operations")

        state, pre_dur, _ = self._apply_ops(state, pre_ops, block=block)

        logger.debug(f"---> pre-block ops duration: {pre_dur} seconds")
        logger.debug(f"---> pre-block curr state: {u.pformat(state)}")

        # what time are we starting?
        # -> start from t_start or block.t0-duration, whichever is later
        # -> overwrite block if we extended into the block
        # -> if we extended past the block, skip operation

        # did we extend into the block?
        if state.curr_time > block.t0:
            logger.debug(f"---> curr_time extended into block {block.name}")
            # did we extend past entire block?
            if state.curr_time < block.t1:
                logger.debug(f"---> curr_time did not extend past block {block.name}")
                delta_t = (state.curr_time - block.t0).total_seconds()
                block = block.trim_left_to(state.curr_time)
                logger.debug(f"---> trimmed block: {block}")
                pre_block_name = "pre_block (into)"
                logger.info(f"--> trimming left by {delta_t} seconds to fit pre-block operations")
            else:
                logger.info(f"--> not enough time for pre-block operations for {block.name}, skipping...")
                return initial_state, []
        else:
            logger.debug(f"---> gap is large enough for pre-block operations")
            state = state.replace(curr_time=block.t0)
            pre_block_name = "pre_block"

        logger.debug(f"--> post pre-block state: {u.pformat(state)}")
        logger.debug(f"--> post pre-block op_seq: {u.pformat(op_seq)}")

        # +++++++++++++++++++
        # in-block operations
        # +++++++++++++++++++

        logger.debug(f"--> planning in-block operations from {state.curr_time} to {block.t1}")
        logger.debug(f"--> pre-planning state: {u.pformat(state)}")

        state, in_dur, _ = self._apply_ops(state, in_ops, block=block)

        logger.debug(f"---> in-block ops duration: {in_dur} seconds")
        logger.debug(f"---> in-block curr state: {u.pformat(state)}")

        # sanity check: if fail, it means post-cal operations are
        # mixed into in-cal operations
        assert state.curr_time <= block.t1, \
            "in-block operations are probably mixed with post-cal operations"

        # advance to the end of the block
        state = state.replace(curr_time=block.t1)

        logger.debug(f"---> post in-block state: {u.pformat(state)}")

        # +++++++++++++++++++++
        # post-block operations
        # +++++++++++++++++++++

        state, post_dur, _ = self._apply_ops(state, post_ops, block=block)

        logger.debug(f"---> post-block ops duration: {post_dur} seconds")
        logger.debug(f"---> post-block curr state: {u.pformat(state)}")

        # have we extended past our constraint?
        post_block_name = "post_block"
        if state.curr_time > constraint.t1:
            logger.debug(f"---> post-block ops extended past constraint")
            # shrink our block to make space for post-block operation and
            # revert to an old state before retrying
            delta_t = (state.curr_time - constraint.t1).total_seconds()
            block = block.shrink_right(state.curr_time - constraint.t1)

            # if we extends passed the block.t0, there is not enough time to do anything
            # -> revert to initial state
            logger.info(f"--> trimming right by {delta_t} seconds to fit post-block operations")
            if block is None:
                logger.info(f"--> skipping because post-block op couldn't fit inside constraint")
                return initial_state, []
            post_block_name = "post_block (into)"
            state = state.replace(curr_time=constraint.t1)

        # block has been trimmed properly, so we can just do this
        if len(pre_ops) > 0:
            op_seq += [
                IR(name=pre_block_name,
                subtype=IRMode.PreBlock,
                t0=block.t0-dt.timedelta(seconds=pre_dur),
                t1=block.t0,
                az=block.az,
                alt=block.alt,
                block=block,
                operations=pre_ops),
            ]
        if len(in_ops) > 0:
            op_seq += [
                IR(name=block.name,
                subtype=IRMode.InBlock,
                t0=block.t0,
                t1=block.t1,
                az=block.az,
                alt=block.alt,
                block=block,
                operations=in_ops),
            ]
        if len(post_ops) > 0:
            op_seq += [
                IR(name=post_block_name,
                subtype=IRMode.PostBlock,
                t0=block.t1,
                t1=block.t1+dt.timedelta(seconds=post_dur),
                az=block.az,
                alt=block.alt,
                block=block,
                operations=post_ops)
            ]

        return state, op_seq

    def lower_ops(self, irs, state):
        # `lower` generates a basic plan, here we work with ir to resolve
        # all operations within each blocks
        def resolve_block(state, ir):
            if isinstance(ir, WaitUntil):
                op_cfgs = [{'name': 'wait_until', 'sched_mode': IRMode.Aux, 't1': ir.t1}]
                state, _, op_blocks = self._apply_ops(state, op_cfgs, az=ir.az, alt=ir.alt)
            elif isinstance(ir, MoveTo):
                op_cfgs = [{'name': 'move_to', 'sched_mode': IRMode.Aux, 'az': ir.az, 'el': ir.alt,
                'min_el': self.policy_config.min_hwp_el, 'force': True}]  # aux move_to should be enforced
                state, _, op_blocks = self._apply_ops(state, op_cfgs, az=ir.az, alt=ir.alt)
            elif ir.subtype in [IRMode.PreBlock, IRMode.InBlock, IRMode.PostBlock]:
                if ir.block.name in ['pre-session', 'post-session']:
                    state, _, op_blocks = self._apply_ops(state, ir.operations, az=ir.az, alt=ir.alt)
                else:
                    op_cfgs = [{'name': 'wait_until', 'sched_mode': IRMode.Aux, 't1': ir.t0}]
                    state, _, op_blocks_wait = self._apply_ops(state, op_cfgs, az=ir.az, alt=ir.alt)
                    state, _, op_blocks_cmd = self._apply_ops(state, ir.operations, block=ir.block)
                    op_blocks = op_blocks_wait + op_blocks_cmd
            elif ir.subtype == IRMode.Gap:
                op_cfgs = [{'name': 'wait_until', 'sched_mode': IRMode.Gap, 't1': ir.t1}]
                state, _, op_blocks = self._apply_ops(state, op_cfgs, az=ir.az, alt=ir.alt)
            else:
                raise ValueError(f"unexpected block type: {ir}")
            return state, op_blocks

        ir_lowered = []
        for ir in irs:
            state, op_blocks = resolve_block(state, ir)
            ir_lowered += op_blocks
        return ir_lowered, state

@dataclass(frozen=True)
class PlanMoves:
    """solve moves to make seq possible"""
    sun_policy: Dict[str, Any]
    stow_position: Dict[str, Any]
    az_step: float = 1
    az_limits: Tuple[float, float] = (-90, 450)

    def apply(self, seq, t_end):
        """take a list of IR from BuildOp as input to solve for optimal sun-safe moves"""

        seq = core.seq_sort(seq, flatten=True)

        def get_safe_gaps(block0, block1, is_end=False):
            """Returns a list with 0, 1, or 3 Gap blocks.  The Gap blocks will be
            at sunsafe positions for their duration, and be safely
            reachable in the sequence block0 -> gaps -> block1.

            The az and alt specified for each gap will be sun-safe for their duration.

            """
            if (block0.t1 >= block1.t0):
                return []
            # Check the move
            t1 = get_traj_ok_time(block0.az, block1.az, block0.alt, block1.alt,
                                  block0.t1, self.sun_policy)

            if t1 >= block1.t0:
                return [IR(name='gap', subtype=IRMode.Gap, t0=block0.t1, t1=block1.t0,
                           az=block1.az, alt=block1.alt)]

            az_parking, alt_parking, t0_parking, t1_parking = get_parking(block0.t1, block1.t0,
                                                                          block0.alt, self.sun_policy)

            def check_parking(t0_parking, t1_parking, alt_parking):
                if get_traj_ok_time(az_parking, az_parking, alt_parking, alt_parking,
                                    t0_parking, self.sun_policy) < t1_parking:
                    raise ValueError("Sun-safe parking spot not found.")

            # You might need to rush away from final position...
            move_away_by = get_traj_ok_time(
                block0.az, az_parking, block0.alt, alt_parking, block0.t1, self.sun_policy)

            if move_away_by < t0_parking:
                if move_away_by < block0.t1:
                    raise ValueError("Sun-safe parking spot not accessible from prior scan.")
                else:
                    t0_parking = move_away_by + (move_away_by - block0.t1) / 2

            # You might need to wait until the last second before going to new pos
            max_delay = 300
            shift = 10.
            while t1_parking < block1.t0 + dt.timedelta(seconds=max_delay):
                ok_until = get_traj_ok_time(
                    az_parking, block1.az, alt_parking, block1.alt, t1_parking, self.sun_policy)
                if ok_until >= block1.t0:
                    break
                t1_parking = t1_parking + dt.timedelta(seconds=shift)
            else:
                raise ValueError("Next scan not accessible from sun-safe parking spot.")

            if t1_parking > block1.t0:
                logger.warning("sun-safe parking delays move to next field by "
                               f"{(t1_parking - block1.t0).total_seconds()} seconds")

            return [IR(name='gap', subtype=IRMode.Gap, t0=block0.t1, t1=t0_parking,
                       az=az_parking, alt=alt_parking),
                    IR(name='gap', subtype=IRMode.Gap, t0=t0_parking, t1=t1_parking,
                       az=az_parking, alt=alt_parking),
                    IR(name='gap', subtype=IRMode.Gap, t0=t1_parking, t1=block1.t0,
                       az=block1.az, alt=block1.alt),
                    ]

        # go through the sequence and wrap az if falls outside limits
        logger.info(f"checking if az falls outside limits")
        seq_ = []
        for b in seq:
            if b.az < self.az_limits[0] or b.az > self.az_limits[1]:
                logger.info(f"block az ({b.az}) outside limits, unwrapping...")
                az_unwrap = find_unwrap(b.az, az_limits=self.az_limits)[0]
                logger.info(f"-> unwrapping az: {b.az} -> {az_unwrap}")
                seq_ += [b.replace(az=az_unwrap)]
            else:
                seq_ += [b]
        seq = seq_

        logger.info(f"planning moves...")
        seq_ = [seq[0]]
        for i in range(1, len(seq)):
            gaps = get_safe_gaps(seq[i-1], seq[i], is_end=(i==(len(seq)-1)))
            seq_.extend(gaps)
            seq_.append(seq[i])

        # find sun-safe parking if not stowing at end of schedule
        if seq[-1].block.name != 'post-session':
            block = seq[-1]
            safet = get_traj_ok_time(block.az, block.az, block.alt, block.alt, block.t1, self.sun_policy)
            # if current position is safe until end of schedule
            if safet >= t_end:
                seq_.extend([IR(name='gap', subtype=IRMode.Gap, t0=block.t1, t1=t_end,
                    az=block.az, alt=block.alt)])
            else:
                movet = block.t1 #max(safet, block.t1)
                az_parking, alt_parking, t0_parking, t1_parking = get_parking(movet, t_end, block.alt, self.sun_policy)

                move_away_by = get_traj_ok_time(
                    block.az, az_parking, block.alt, alt_parking, movet, self.sun_policy)
                if move_away_by < t0_parking:
                    if move_away_by < movet:
                        raise ValueError("Sun-safe parking spot not accessible from prior scan.")
                    else:
                        t0_parking = move_away_by + (move_away_by - movet) / 2

                seq_.append(IR(name='gap', subtype=IRMode.Gap, t0=t0_parking, t1=t1_parking,
                        az=az_parking, alt=alt_parking))

        # Replace gaps with Wait, Move, Wait.
        seq_, seq = [], seq_
        last_az, last_alt = None, None

        # Combine, but skipping first and last blocks, which are init/shutdown.
        for i, b in enumerate(seq):
            if b.block is not None and b.block.name in ['pre-session']:
                # Pre/post-ambles, leave it alone.
                seq_ += [b]
                continue
            elif b.name == 'gap':
                # For a gap, always seek to the stated gap position.
                # But not until the gap is supposed to start.  Since
                # gaps may be used to manage Sun Avoidance, it's
                # important to be in that place for that time period.
                seq_ += [
                    WaitUntil(t1=b.t0, az=b.az, alt=b.alt),
                    MoveTo(az=b.az, alt=b.alt),
                    WaitUntil(t1=b.t1, az=b.az, alt=b.alt)]
                last_az, last_alt = b.az, b.alt
            else:
                if (last_az is None
                    or np.round(b.az - last_az, 3) != 0
                    or np.round(b.alt - last_alt, 3) != 0):
                    seq_ += [MoveTo(az=b.az, alt=b.alt)]
                    last_az, last_alt = b.az, b.alt
                else:
                    if (b.block != seq[i-1].block) & (i>0):
                        seq_ += [MoveTo(az=b.az, alt=b.alt)]
                seq_ += [b]

        return seq_


@dataclass(frozen=True)
class SimplifyMoves:
    def apply(self, ir):
        """simplify moves by removing redundant MoveTo blocks"""
        i_pass = 0
        while True:
            logger.info(f"simplify_moves: {i_pass=}")
            ir_new = self.round_trip(ir)
            #ir_new = ir
            if ir_new == ir:
                logger.info("simplify_moves: IR converged")
                return ir
            ir = ir_new
            i_pass += 1

    def round_trip(self, ir):
        def without(i):
            return ir[:i] + ir[i+1:]
        for bi in range(len(ir)-1):
            b1, b2 = ir[bi], ir[bi+1]
            if isinstance(b1, MoveTo) and isinstance(b2, MoveTo):
                # repeated moves will be replaced by the last move
                return without(bi)
            elif isinstance(b1, WaitUntil) and isinstance(b2, WaitUntil):
                # repeated wait untils will be replaced by the longer wait
                if b1.t1 < b2.t1:
                    return without(bi)
                return without(bi+1)
            elif (isinstance(b1, IR) and b1.subtype == IRMode.Gap) and isinstance(b2, WaitUntil):
                # gap followed by wait until will be replaced by the wait until
                return without(bi)
            # remove redundant move->wait->move if they are all at the same az/alt
            for bi in range(len(ir) - 3):
                if (
                    isinstance(ir[bi], MoveTo)
                    and isinstance(ir[bi + 2], MoveTo)
                    and ir[bi] == ir[bi + 2]
                    and isinstance(ir[bi + 1], WaitUntil)
                ):
                    return ir[:bi + 1] + ir[bi + 3:]

        return ir


def find_unwrap(az, az_limits=[-90, 450]) -> List[float]:
    az = (az - az_limits[0]) % 360 + az_limits[0]  # min az becomes az_limits[0]
    az_unwraps = list(np.arange(az, az_limits[1], 360))
    return az_unwraps

def az_ranges_intersect(
    r1: List[Tuple[float, float]],
    r2: List[Tuple[float, float]],
    *,
    az_limits: Tuple[float, float],
    az_step: float
) -> List[Tuple[float, float]]:
    az_full = np.arange(az_limits[0], az_limits[1]+az_step, az_step)
    mask1 = np.zeros_like(az_full, dtype=bool)
    mask2 = np.zeros_like(az_full, dtype=bool)
    for s in r1:
        mask1 = np.logical_or(mask1, (az_full >= s[0]) * (az_full <= s[1]))
    for s in r2:
        mask2 = np.logical_or(mask2, (az_full >= s[0]) * (az_full <= s[1]))
    sints_both = [(az_full[s[0]], az_full[s[1]-1]) for s in u.mask2ranges(mask1*mask2)]
    return sints_both

def az_distance(az1: float, az2: float) -> float:
    return abs(az1 - az2)
    # return abs((az1 - az2 + 180) % 360 - 180)

def az_ranges_contain(ranges: List[Tuple[float,float]], az: float) -> bool:
    for r in ranges:
        if r[0] <= az <= r[1]:
            return True
    return False

def az_ranges_cover(ranges: List[Tuple[float,float]], range_: Tuple[float, float]) -> bool:
    for r in ranges:
        if r[0] <= range_[0] and r[1] >= range_[1]:
            return True
    return False<|MERGE_RESOLUTION|>--- conflicted
+++ resolved
@@ -909,13 +909,7 @@
 
     def lower(self, seq, t0, t1, state):
         # group operations by priority
-<<<<<<< HEAD
         priorities = sorted(list(set(b['priority'] for b in seq)), reverse=False)
-
-        print(priorities)
-=======
-        priorities = sorted(list(set(b['priority'] for b in seq)), reverse=True)
->>>>>>> fedb3a62
 
         # process each priority group
         init_state = state
@@ -972,11 +966,7 @@
                     logger.info(f"-> {b['name'][:5]:<5} ({b['block'].subtype:<3}): {b['block'].t0.strftime('%d-%m-%y %H:%M:%S')} -> {b['block'].t1.strftime('%d-%m-%y %H:%M:%S')}")
                     seq_out += ir
                     constraints = core.seq_flatten(core.seq_trim(constraints, t0=state.curr_time, t1=t1))
-<<<<<<< HEAD
                 elif b['priority'] > priority:
-=======
-                elif b['priority'] < priority:
->>>>>>> fedb3a62
                     # lower priority item will pass through to be planned in the next round
                     seq_out += [b]
                 else:
