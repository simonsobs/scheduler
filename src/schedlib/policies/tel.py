import numpy as np
import yaml
import os.path as op
from dataclasses import dataclass, field
from dataclasses_json import dataclass_json

import datetime as dt
from typing import List, Union, Optional, Dict, Any, Tuple
import jax.tree_util as tu
from functools import reduce

from .. import config as cfg, core, source as src, rules as ru
from .. import commands as cmd, instrument as inst, utils as u
from ..thirdparty import SunAvoidance
from .stages import get_build_stage
from .stages.build_op import get_parking

logger = u.init_logger(__name__)

RELOCK_DURATION = 15*u.minute

@dataclass_json
@dataclass(frozen=True)
class State(cmd.State):
    """
    State relevant to SAT operation scheduling. Inherits other fields:
    (`curr_time`, `az_now`, `el_now`, `az_speed_now`, `az_accel_now`)
    from the base State defined in `schedlib.commands`.

    Parameters
    ----------
    last_ufm_relock : Optional[datetime.datetime]
        The last time the UFM was relocked, or None if it has not been relocked.
    last_bias_step : Optional[datetime.datetime]
        The last time a bias step was performed, or None if no bias step has been performed.
    last_bias_step_boresight: Optional[float]
        The boresight (deg) at which the last bias step was taken, or None if no bias step has been performed.
    last_bias_step_elevation: Optional[float]
        The elevation (deg) at which the last bias step was taken, or None if no bias step has been performed.
    last_iv : Optional[datetime.datetime]
        The last time an iv curve was taken, or None if no iv curve has been taken.
    last_iv_boresight: Optional[float]
        The boresight (deg) at which the iv curve step was taken, or None if no iv curve has been taken.
    last_iv_elevation: Optional[float]
        The elevation (deg) at which the last iv curve was taken, or None if no iv curve has been taken.
    is_det_setup : bool
        Whether the detectors have been set up or not.
    has_active_channels : Optional[bool]
        Whether there are any active channels such that take_noise can be run befor relock
    """

    last_ufm_relock: Optional[dt.datetime] = None
    last_bias_step: Optional[dt.datetime] = None
    last_bias_step_boresight: Optional[float] = None
    last_bias_step_elevation: Optional[float] = None
    last_iv: Optional[dt.datetime] = None
    last_iv_boresight: Optional[float] = None
    last_iv_elevation: Optional[float] = None
    # relock sets to false, tracks if detectors are biased at all
    is_det_setup: bool = False
    has_active_channels: Optional[bool] = True

    def get_boresight(self):
        raise NotImplementedError(
            "get_boresight must be defined by child classes"
        )

class SchedMode:
    """
    Enumerate different options for scheduling operations in SATPolicy.

    Attributes
    ----------
    PreCal : str
        'pre_cal'; Operations scheduled before block.t0 for calibration.
    PreObs : str
        'pre_obs'; Observations scheduled before block.t0 for observation.
    InCal : str
        'in_cal'; Calibration operations scheduled between block.t0 and block.t1.
    InObs : str
        'in_obs'; Observation operations scheduled between block.t0 and block.t1.
    PostCal : str
        'post_cal'; Calibration operations scheduled after block.t1.
    PostObs : str
        'post_obs'; Observations operations scheduled after block.t1.
    PreSession : str
        'pre_session'; Represents the start of a session, scheduled from the beginning of the requested t0.
    PostSession : str
        'post_session'; Indicates the end of a session, scheduled after the last operation.

    """
    PreCal = 'pre_cal'
    PreObs = 'pre_obs'
    InCal = 'in_cal'
    InObs = 'in_obs'
    PostCal = 'post_cal'
    PostObs = 'post_obs'
    PreSession = 'pre_session'
    PostSession = 'post_session'

@dataclass(frozen=True)
class CalTarget:
    source: str
    array_query: str
    el_bore: float
    tag: str
    boresight_rot: float = 0
    allow_partial: bool = False
    drift: bool = True
    az_branch: Optional[float] = None
    az_speed: Optional[float]= None
    az_accel: Optional[float] = None
    source_direction: Optional[str] = None

def make_blocks(master_file, master_file_type):
    assert master_file_type in ['sat-cmb', 'lat-cmb']
    return {
        'baseline': {
            'cmb': {
                'type': master_file_type,
                'file': master_file,
            }
        },
        'calibration': {
            'saturn': {
                'type' : 'source',
                'name' : 'saturn',
            },
            'jupiter': {
                'type' : 'source',
                'name' : 'jupiter',
            },
            'moon': {
                'type' : 'source',
                'name' : 'moon',
            },
            'uranus': {
                'type' : 'source',
                'name' : 'uranus',
            },
            'neptune': {
                'type' : 'source',
                'name' : 'neptune',
            },
            'mercury': {
                'type' : 'source',
                'name' : 'mercury',
            },
            'venus': {
                'type' : 'source',
                'name' : 'venus',
            },
            'mars': {
                'type' : 'source',
                'name' : 'mars',
            }
        },
    }

# ----------------------------------------------------
#                Operation Helpers
# ----------------------------------------------------
# Note that we are not registering here
# These are helper functions for the LAT and SAT to use in there operations

def preamble():
    return [
        "from nextline import disable_trace",
        "import time",
        "",
        "with disable_trace():",
        "    import numpy as np",
        "    import sorunlib as run",
        "    from ocs.ocs_client import OCSClient",
        "    run.initialize()",
        "",
        "acu = run.CLIENTS['acu']",
        "",
        ]

def wrap_up(state, block):
    return state, [
         f"run.wait_until('{block.t1.isoformat()}')",
        "acu.stop_and_clear()"
    ]

def ufm_relock(state, commands=None, relock_cadence=24*u.hour):
    doit = False
    if state.last_ufm_relock is None:
        doit = True
    if not doit and relock_cadence is not None:
        if (state.curr_time - state.last_ufm_relock).total_seconds() > relock_cadence:
            doit = True
    if not doit and not state.has_active_channels:
        doit = True

    if doit:
        if commands is None:
            commands = [
                "",
                "####################### Relock #######################",
                "run.smurf.zero_biases()",
                "time.sleep(120)",
            ]
            if state.has_active_channels:
                commands += ["run.smurf.take_noise(concurrent=True, tag='res_check')"]
            commands += [
                "run.smurf.uxm_relock(concurrent=True)",
                "################## Relock Over #######################",
                ""
            ]
        elif not state.has_active_channels:
            if "run.smurf.take_noise(concurrent=True, tag='res_check')" in commands:
                commands.remove("run.smurf.take_noise(concurrent=True, tag='res_check')")

        state = state.replace(
            last_ufm_relock=state.curr_time,
            is_det_setup=False,
            has_active_channels=True
        )
        return state, RELOCK_DURATION, commands
    else:
        return state, 0, []

def det_setup(
        state,
        block,
        commands=None,
<<<<<<< HEAD
        apply_rot=True,
=======
        apply_boresight_rot=True,
>>>>>>> d12f78a5
        iv_cadence=None,
        det_setup_duration=20*u.minute
    ):
    # when should det setup be done?
    # -> should always be done if the block is a cal block
    # -> should always be done if elevation has changed
    # -> should always be done if det setup has not been done yet
    # -> should be done at a regular interval if iv_cadence is not None
    # -> should always be done if boresight or corotator angle has changed
    doit = (block.subtype == 'cal')
    doit = doit or (not state.is_det_setup) or (state.last_iv is None)
    if not doit:
        if state.last_iv_elevation is not None:
            doit = doit or (
                not np.isclose(state.last_iv_elevation, block.alt, atol=1)
            )
        if apply_rot and state.last_iv_boresight is not None:
            doit = doit or (
                not np.isclose(
                    state.last_iv_boresight,
                    block.boresight_angle,
                    atol=1
                )
            )
        if iv_cadence is not None:
            time_since_last = (state.curr_time - state.last_iv).total_seconds()
            doit = doit or (time_since_last > iv_cadence)

    if doit:
        if commands is None:
            commands = [
                "",
                "################### Detector Setup######################",
                "with disable_trace():",
                "    run.initialize()",
                "run.smurf.take_bgmap(concurrent=True)",
                "run.smurf.take_noise(concurrent=True, tag='res_check')",
                "run.smurf.iv_curve(concurrent=True, ",
                "    iv_kwargs={'run_serially': False, 'cool_wait': 60*5})",
                "run.smurf.bias_dets(concurrent=True)",
                "time.sleep(180)",
                "run.smurf.bias_step(concurrent=True)",
                "run.smurf.take_noise(concurrent=True, tag='bias_check')",
                "#################### Detector Setup Over ####################",
                "",
            ]
        state = state.replace(
            is_det_setup=True,
            last_iv = state.curr_time,
            last_bias_step=state.curr_time,
            last_iv_elevation = block.alt,
            last_iv_boresight = block.boresight_angle,
            last_bias_step_elevation = block.alt,
            last_bias_step_boresight = block.boresight_angle,
        )
        return state, det_setup_duration, commands
    else:
        return state, 0, []

def cmb_scan(state, block):
    if (
        block.az_speed != state.az_speed_now or
        block.az_accel != state.az_accel_now
    ):
        commands = [
            f"run.acu.set_scan_params({block.az_speed}, {block.az_accel})"
        ]
        state = state.replace(
            az_speed_now=block.az_speed,
            az_accel_now=block.az_accel
        )
    else:
        commands = []

    commands.extend([
        f"# scan duration = {(block.t1 - state.curr_time)}",
        "run.seq.scan(",
        f"    description='{block.name}',",
        f"    stop_time='{block.t1.isoformat()}',",
        f"    width={round(block.throw,3)}, az_drift=0,",
        f"    subtype='{block.subtype}', tag='{block.tag}',",
        f"    min_duration=600,",
        ")",
    ])
    return state, (block.t1 - state.curr_time).total_seconds(), commands

def source_scan(state, block):
    block = block.trim_left_to(state.curr_time)
    if block is None:
        return state, 0, ["# too late, don't scan"]
    if (
        block.az_speed != state.az_speed_now or
        block.az_accel != state.az_accel_now
    ):
        commands = [
            f"run.acu.set_scan_params({block.az_speed}, {block.az_accel})"
        ]
        state = state.replace(
            az_speed_now=block.az_speed,
            az_accel_now=block.az_accel
        )
    else:
        commands = []

    state = state.replace(az_now=block.az, el_now=block.alt)
    commands.extend([
        f"run.acu.move_to_target(az={round(block.az,3)}, el={round(block.alt,3)},",
        f"    start_time='{block.t0.isoformat()}',",
        f"    stop_time='{block.t1.isoformat()}',",
        f"    drift={round(block.az_drift,5)})",
        "",
        f"print('Waiting until {block.t0} to start scan')",
        f"run.wait_until('{block.t0.isoformat()}')",
        "",
        f"# scan duration = {(block.t1 - state.curr_time)}",
        "run.seq.scan(",
        f"    description='{block.name}', ",
        f"    stop_time='{block.t1.isoformat()}', ",
        f"    width={round(block.throw,3)}, ",
        f"    az_drift={round(block.az_drift,5)}, ",
        f"    subtype='{block.subtype}',",
        f"    tag='{block.tag}',",
        ")",
    ])
    return state, block.duration.total_seconds(), commands

def bias_step(state, block, bias_step_cadence=None):
    # -> should be done at a regular interval if bias_step_cadence is not None
    doit = state.last_bias_step is None
    if not doit:
        if state.last_bias_step_elevation is not None:
            doit = doit or (
                not np.isclose(
                    state.last_bias_step_elevation,
                    block.alt,
                    atol=1
                )
            )
        if state.last_bias_step_boresight is not None:
            doit = doit or (
                not np.isclose(
                    state.last_bias_step_boresight,
                    block.boresight_angle,
                    atol=1
                )
            )
        if bias_step_cadence is not None:
            time_since = (state.curr_time - state.last_bias_step).total_seconds()
            doit = doit or (time_since >= bias_step_cadence)

    if doit :
        state = state.replace(
            last_bias_step=state.curr_time,
            last_bias_step_elevation = block.alt,
            last_bias_step_boresight = block.boresight_angle,
        )
        return state, 60, [ "run.smurf.bias_step(concurrent=True)", ]
    else:
        return state, 0, []

@dataclass
class TelPolicy:
    """Base Policy class for SATs and LAT

    Parameters
    ----------
    state_file : str
        a string that provides the path to the state file
    blocks : dict
        a dict of blocks, with keys 'baseline' and 'calibration'
    rules : dict
        a dict of rules, specifies rule cfgs for e.g., 'sun-avoidance', 'az-range', 'min-duration'
    geometries : dict
        a dict of geometries, with the leave node being dict with keys 'center' and 'radius'
    cal_targets : list[CalTarget]
        a list of calibration target each described by CalTarget object
    cal_policy : str
        calibration policy: default to round-robin
    scan_tag : str
        a tag to be added to all scans
    az_speed : float
        the az speed in deg / s
    az_accel : float
        the az acceleration in deg / s^2
    wafer_sets : dict[str, str]
        a dict of wafer sets definitions
    operations : List[Dict[str, Any]]
        an orderred list of operation configurations
    """
    state_file: Optional[str] = None
    blocks: Dict[str, Any] = field(default_factory=dict)
    rules: Dict[str, core.Rule] = field(default_factory=dict)
    geometries: List[Dict[str, Any]] = field(default_factory=list)
    cal_targets: List[CalTarget] = field(default_factory=list)
    scan_tag: Optional[str] = None
    az_motion_override: bool = False
    az_speed: float = 1. # deg / s
    az_accel: float = 2. # deg / s^2
    iv_cadence : float = 4 * u.hour
    bias_step_cadence : float = 0.5 * u.hour
    max_cmb_scan_duration : float = 1 * u.hour
    allow_az_maneuver: bool = True
    wafer_sets: Dict[str, Any] = field(default_factory=dict)
    operations: List[Dict[str, Any]] = field(default_factory=list)
    stages: Dict[str, Any] = field(default_factory=dict)

    def construct_seq(self, loader_cfg, t0, t1):
        if loader_cfg['type'] == 'source':
            return src.source_gen_seq(loader_cfg['name'], t0, t1)
        elif loader_cfg['type'] == 'sat-cmb':
            blocks = inst.parse_sequence_from_toast_sat(
                loader_cfg['file'],
            )
            blocks = self.apply_overrides(blocks)
            return blocks
        elif loader_cfg['type'] == 'lat-cmb':
            blocks = inst.parse_sequence_from_toast_lat(
                loader_cfg['file'],
            )
            blocks = self.apply_overrides(blocks)
            return blocks
        else:
            raise ValueError(f"unknown sequence type: {loader_cfg['type']}")

    def apply_overrides(self, blocks):
        # these overrides get applied AFTER the telescope specific overrides
        if self.az_motion_override:
            blocks = core.seq_map(
                lambda b: b.replace(
                    az_speed=self.az_speed
                ), blocks
            )
            blocks = core.seq_map(
                lambda b: b.replace(
                    az_accel=self.az_accel
                ), blocks
            )
        return blocks


    def divide_blocks(self, block, max_dt=dt.timedelta(minutes=60), min_dt=dt.timedelta(minutes=15)):
        duration = block.duration

        # if the block is small enough, return it as is
        if duration <= (max_dt + min_dt):
            return [block]

        n_blocks = duration // max_dt
        remainder = duration % max_dt

        # split if 1 block with remainder > min duration
        if n_blocks == 1:
            return core.block_split(block, block.t0 + max_dt)

        blocks = []
        # calculate the offset for splitting
        offset = (remainder + max_dt) / 2 if remainder.total_seconds() > 0 else max_dt

        split_blocks = core.block_split(block, block.t0 + offset)
        blocks.append(split_blocks[0])

        # split the remaining block into chunks of max duration
        for i in range(n_blocks - 1):
            split_blocks = core.block_split(split_blocks[-1], split_blocks[-1].t0 + max_dt)
            blocks.append(split_blocks[0])

        # add the remaining part
        if remainder.total_seconds() > 0:
            split_blocks = core.block_split(split_blocks[-1], split_blocks[-1].t0 + offset)
            blocks.append(split_blocks[0])

        return blocks

    def cmd2txt(self, irs, t0, t1, state=None):
        """
        Convert a sequence of operation blocks into a text representation.

        Parameters
        ----------
        irs : list of IR
            A sequence of operation blocks.

        Returns
        -------
        str
            A text representation of the sequence of operation blocks.

        """
        if state is None:
            state = self.init_state(t0)
        build_sched = get_build_stage('build_sched', {'policy_config': self, **self.stages.get('build_sched', {})})
        commands = build_sched.apply(irs, t0, t1, state)
        return '\n'.join(commands)

    def build_schedule(self, t0: dt.datetime, t1: dt.datetime, state: State = None):
        """
        Run entire scheduling process to build a schedule for a given time range.

        Parameters
        ----------
        t0 : datetime.datetime
            The start time of the schedule.
        t1 : datetime.datetime
            The end time of the schedule.
        state : Optional[State]
            The initial state of the observatory. If not provided, a default
            state will be initialized.

        Returns
        -------
        schedule as a text

        """
        # initialize sequences
        seqs = self.init_seqs(t0, t1)

        # apply observing rules
        seqs = self.apply(seqs)

        # initialize state
        state = state or self.init_state(t0)

        # plan operation seq
        ir = self.seq2cmd(seqs, t0, t1, state)

        # construct schedule str
        schedule = self.cmd2txt(ir, t0, t1, state)

        return schedule

# ------------------------
# utilities
# ------------------------

def round_robin(seqs_q, seqs_v=None, sun_avoidance=None, overlap_allowance=60*u.second):
    """
    Perform a round robin scheduling over sequences of time blocks, yielding non-overlapping blocks.

    This function goes through sequences of "query" time blocks (`seqs_q`) in a round robin fashion, checking for overlap
    between the blocks. An optional sequence of "value" time blocks (`seqs_v`) can be provided, which will be returned
    instead of the query blocks. The use case for having `seqs_v` different from `seqs_q` is that `seqs_q` can represent
    buffered time blocks used for determining overlap conditions, while `seqs_v`, representing the actual unbuffered time
    blocks, gets returned.

    Parameters
    ----------
    seqs_q : list of lists
        The query sequences. Each sub-list contains time blocks that are checked for overlap.
    seqs_v : list of lists, optional
        The value sequences. Each sub-list contains time blocks that are returned when their corresponding `seqs_q` block
        doesn't overlap with existing blocks.
    sun_avoidance : function / rule, optional
        If provided, a block is scheduled only if it satisfies this condition, this means the block is unchanged after
        the rule is applied.
    overlap_allowance: int
        minimum overlap to be considered in seconds, larger overlap will be rejected.

    Yields
    ------
    block
        Blocks from `seqs_v` that don't overlap with previously yielded blocks, as per the conditions defined.

    Notes
    -----
    This generator function exhaustively attempts to yield all non-overlapping time blocks from the provided sequences
    in a round robin order. The scheduling respects the order of sequences and the order of blocks within each sequence.
    It supports an optional sun avoidance condition to filter out undesirable time blocks based on external criteria
    (for example, blocks that are in direct sunlight).

    Examples
    --------
    >>> seqs_q = [[block1, block2], [block3]]
    >>> list(round_robin(seqs_q))
    [block1, block3, block2]

    """
    if seqs_v is None:
        seqs_v = seqs_q
    assert len(seqs_q) == len(seqs_v)

    n_seq = len(seqs_q)
    seq_i = 0
    block_i = [0] * n_seq

    merged = []
    while True:
        # return if we have exhausted all scans in all seqs
        if all([block_i[i] >= len(seqs_q[i]) for i in range(n_seq)]):
            return

        # cycle through seq -> add the latest non-overlaping block -> continue to next seq
        # skip if we have exhaused all scans in a sequence
        if block_i[seq_i] >= len(seqs_q[seq_i]):
            seq_i = (seq_i + 1) % n_seq
            continue

        seq_q = seqs_q[seq_i]
        seq_v = seqs_v[seq_i]
        block_q = seq_q[block_i[seq_i]]
        block_v = seq_v[block_i[seq_i]]

        # can we schedule this block?
        #  yes if:
        #  - it doesn't overlap with existing blocks
        #  - it satisfies sun avoidance condition if specified
        overlap_ok = not core.seq_has_overlap_with_block(merged, block_q, allowance=overlap_allowance)
        if not overlap_ok:
            logger.info(f"-> Block {block_v} overlaps with existing block, skipping")

        if sun_avoidance is not None:
            sun_ok = block_q == sun_avoidance(block_q)
            if not sun_ok:
                logger.info(f"-> Block {block_v} fails sun check, skipping")

        ok = overlap_ok * sun_ok
        if ok:
            # schedule and move on to next seq
            yield block_v
            merged += [block_q]
            seq_i = (seq_i + 1) % n_seq

        block_i[seq_i] += 1<|MERGE_RESOLUTION|>--- conflicted
+++ resolved
@@ -226,11 +226,7 @@
         state,
         block,
         commands=None,
-<<<<<<< HEAD
         apply_rot=True,
-=======
-        apply_boresight_rot=True,
->>>>>>> d12f78a5
         iv_cadence=None,
         det_setup_duration=20*u.minute
     ):
