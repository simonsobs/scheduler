--- conflicted
+++ resolved
@@ -250,12 +250,7 @@
             last_bias_step_elevation = block.alt,
             last_bias_step_boresight = block.boresight_angle,
         )
-<<<<<<< HEAD
-        #return state, 12*u.minute, commands
-        return state, 20*u.minute, commands
-=======
         return state, det_setup_duration, commands
->>>>>>> 06b98aad
     else:
         return state, 0, []
 
