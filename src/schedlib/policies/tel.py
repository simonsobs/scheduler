--- conflicted
+++ resolved
@@ -302,13 +302,8 @@
         commands = []
 
     commands.extend([
-<<<<<<< HEAD
         f"# scan duration = {dt.timedelta(seconds=round((block.t1 - state.curr_time).total_seconds()))}",
-        "run.seq.scan(",
-=======
-        f"# duration = {(block.t1 - state.curr_time)}",
         f"run.seq.scan(",
->>>>>>> 4d2f6bc3
         f"    description='{block.name}',",
         f"    stop_time='{block.t1.isoformat(timespec='seconds')}',",
         f"    width={round(block.throw,3)}, az_drift=0,",
@@ -338,15 +333,9 @@
 
     state = state.replace(az_now=block.az, el_now=block.alt)
     commands.extend([
-<<<<<<< HEAD
-        f"run.acu.move_to_target(az={round(block.az,3)}, el={round(block.alt,3)},",
+        f"run.acu.move_to_target(az={round(block.az + block.az_offset,3)}, el={round(block.alt + block.alt_offset,3)},",
         f"    start_time='{block.t0.isoformat(timespec='seconds')}',",
         f"    stop_time='{block.t1.isoformat(timespec='seconds')}',",
-=======
-        f"run.acu.move_to_target(az={round(block.az + block.az_offset,3)}, el={round(block.alt + block.alt_offset,3)},",
-        f"    start_time='{block.t0.isoformat()}',",
-        f"    stop_time='{block.t1.isoformat()}',",
->>>>>>> 4d2f6bc3
         f"    drift={round(block.az_drift,5)})",
         "",
         f"print('Waiting until {block.t0.isoformat(timespec='seconds')} to start scan')",
