import numpy as np
from dataclasses import dataclass, replace
import datetime as dt

from typing import Optional

from ..thirdparty import SunAvoidance
from .. import config as cfg, core, source as src, rules as ru
from .. import source as src, utils as u
from .sat import SATPolicy, State, SchedMode, make_geometry
from .tel import make_blocks, CalTarget
from ..instrument import WiregridTarget, StareBlock, parse_cal_targets_from_toast_sat, parse_wiregrid_targets_from_file

logger = u.init_logger(__name__)


# ----------------------------------------------------
#         setup satp3 specific configs
# ----------------------------------------------------

def make_cal_target(
    source: str,
    boresight: int,
    elevation: int,
    focus: str,
    allow_partial=False,
    drift=True,
    az_branch=None,
    az_speed=None,
    az_accel=None,
    source_direction=None,
    ignore_wafers=None,
) -> CalTarget:
    array_focus = {
        'left' : 'ws3,ws2',
        'middle' : 'ws0,ws1,ws4',
        'right' : 'ws5,ws6',
        'top': 'ws3,ws4,ws5',
        'toptop': 'ws4',
        'center': 'ws0',
        'bottom': 'ws1,ws2,ws6',
        'bottombottom': 'ws1',
        'all' : 'ws0,ws1,ws2,ws3,ws4,ws5,ws6',
    }

    if ignore_wafers is not None:
        keys_to_remove = []
        for key, val in array_focus.items():
            wafers = val.split(',')
            cleaned = [w for w in wafers if w not in ignore_wafers]
            if cleaned:
                array_focus[key] = ','.join(cleaned)
            else:
                keys_to_remove.append(key)

        for key in keys_to_remove:
            array_focus.pop(key)

    boresight = int(boresight)
    elevation = int(elevation)
    focus = focus.lower()

    focus_str = None
    focus_str = array_focus.get(focus, focus)

    sources = src.get_source_list()
    assert source in sources, f"source should be one of {sources.keys()}"

    if az_branch is None:
        az_branch = 180.

    return CalTarget(
        source=source,
        array_query=focus_str,
        el_bore=elevation,
        boresight_rot=boresight,
        tag=focus_str,
        allow_partial=allow_partial,
        drift=drift,
        az_branch=az_branch,
        az_speed=az_speed,
        az_accel=az_accel,
        source_direction=source_direction,
        from_table=False
    )


commands_uxm_relock = [
    "",
    "####################### Relock #######################",
    "run.smurf.zero_biases()",
    "time.sleep(120)",
    "run.smurf.take_noise(concurrent=True, tag='res_check')",
    "run.smurf.uxm_relock(concurrent=True)",
    "run.smurf.take_bgmap(concurrent=True)",
    "################## Relock Over #######################",
    "",
]


commands_det_setup = [
    "",
    "################### Detector Setup######################",
    "with disable_trace():",
    "    run.initialize()",
    "run.smurf.take_bgmap(concurrent=True)",
    "run.smurf.iv_curve(concurrent=True)",
    "run.smurf.bias_dets(rfrac=0.5, concurrent=True)",
    "time.sleep(300)",
    "run.smurf.bias_step(concurrent=True)",
    "#################### Detector Setup Over ####################",
    "",
]

def make_operations(
    az_speed,
    az_accel,
    az_motion_override=False,
    iv_cadence=4*u.hour,
    bias_step_cadence=0.5*u.hour,
    det_setup_duration=20*u.minute,
    brake_hwp=True,
    disable_hwp=False,
    apply_boresight_rot=False,
    cryo_stabilization_time=0*u.second,
    hwp_cfg=None,
    home_at_end=False,
    relock_cadence=24*u.hour
):
    if hwp_cfg is None:
        hwp_cfg = { 'iboot2': 'power-iboot-hwp-2', 'pid': 'hwp-pid', 'pmx': 'hwp-pmx', 'hwp-pmx': 'pmx', 'gripper': 'hwp-gripper',}

    pre_session_ops = [
        { 'name': 'sat.preamble'        , 'sched_mode': SchedMode.PreSession, },
        { 'name': 'start_time'          ,'sched_mode': SchedMode.PreSession},
        { 'name': 'set_scan_params' , 'sched_mode': SchedMode.PreSession, 'az_speed': az_speed, 'az_accel': az_accel, 'az_motion_override': az_motion_override},
    ]

    cal_ops = []
    cmb_ops = []

    if relock_cadence is not None:
        pre_session_ops += [
            { 'name': 'sat.ufm_relock'      , 'sched_mode': SchedMode.PreSession, 'relock_cadence': relock_cadence, 'commands': commands_uxm_relock,}
        ]
        cal_ops += [
            { 'name': 'sat.ufm_relock'      , 'sched_mode': SchedMode.PreCal, 'relock_cadence': relock_cadence, 'commands': commands_uxm_relock,}
        ]
        cmb_ops += [
            { 'name': 'sat.ufm_relock'      , 'sched_mode': SchedMode.PreObs, 'relock_cadence': relock_cadence, 'commands': commands_uxm_relock,}
        ]

    cal_ops += [
        { 'name': 'sat.det_setup'       , 'sched_mode': SchedMode.PreCal, 'commands': commands_det_setup, 'apply_boresight_rot': apply_boresight_rot,
        'det_setup_duration': det_setup_duration},
        { 'name': 'sat.hwp_spin_up'     , 'sched_mode': SchedMode.PreCal, 'disable_hwp': disable_hwp, 'brake_hwp': brake_hwp},
        { 'name': 'sat.source_scan'     , 'sched_mode': SchedMode.InCal, },
        { 'name': 'sat.bias_step'       , 'sched_mode': SchedMode.PostCal, 'bias_step_cadence': bias_step_cadence},
    ]
    cmb_ops += [
        { 'name': 'sat.det_setup'       , 'sched_mode': SchedMode.PreObs, 'commands': commands_det_setup, 'apply_boresight_rot': apply_boresight_rot, 'iv_cadence':iv_cadence,
        'det_setup_duration': det_setup_duration},
        { 'name': 'sat.hwp_spin_up'     , 'sched_mode': SchedMode.PreObs, 'disable_hwp': disable_hwp, 'brake_hwp': brake_hwp},
        { 'name': 'sat.bias_step'       , 'sched_mode': SchedMode.PreObs, 'bias_step_cadence': bias_step_cadence},
        { 'name': 'sat.cmb_scan'        , 'sched_mode': SchedMode.InObs, },
    ]
    post_session_ops = []
    if home_at_end:
        post_session_ops += [
            { 'name': 'sat.hwp_spin_down'   , 'sched_mode': SchedMode.PostSession, 'disable_hwp': disable_hwp, 'brake_hwp': brake_hwp},
        ]
    post_session_ops += [
        { 'name': 'sat.wrap_up'   , 'sched_mode': SchedMode.PostSession},
    ]

    wiregrid_ops = []
    if not disable_hwp:
        wiregrid_ops += [
            { 'name': 'sat.det_setup'       , 'sched_mode': SchedMode.PreWiregrid, 'apply_boresight_rot': apply_boresight_rot, 'iv_cadence':iv_cadence,},
            { 'name': 'sat.hwp_spin_up'     , 'sched_mode': SchedMode.PreWiregrid, 'disable_hwp': disable_hwp, 'brake_hwp': brake_hwp},
            { 'name': 'sat.wiregrid', 'sched_mode': SchedMode.Wiregrid }
        ]
    return pre_session_ops + cal_ops + cmb_ops + post_session_ops + wiregrid_ops

def make_config(
    master_file,
    state_file,
    az_speed,
    az_accel,
    iv_cadence,
    bias_step_cadence,
    max_cmb_scan_duration,
    cal_targets,
    min_hwp_el=None,
    az_stow=None,
    el_stow=None,
    az_offset=0.,
    el_offset=0.,
    xi_offset=0.,
    eta_offset=0.,
    boresight_override=None,
    hwp_override=None,
    brake_hwp=True,
    disable_hwp=False,
    az_motion_override=False,
    az_branch_override=None,
    allow_partial_override=False,
    drift_override=True,
    wiregrid_az=180,
    wiregrid_el=48,
    **op_cfg
):
    blocks = make_blocks(master_file, 'sat-cmb')
    geometries = make_geometry(xi_offset, eta_offset)

    det_setup_duration = 20*u.minute

    operations = make_operations(
        az_speed, az_accel,
        az_motion_override,
        iv_cadence, bias_step_cadence,
        det_setup_duration,
        brake_hwp,
        disable_hwp,
        **op_cfg
    )

    if boresight_override is not None:
        logger.warning("Boresight Override does nothing for SATp3")
        boresight_override = None

    sun_policy = {
        'min_angle': 49,
        'min_sun_time': 1980,
        'min_el': 40,
        'max_el': 90,
        'min_az': -45,
        'max_az': 405,
    }

    if az_stow is None or el_stow is None:
        stow_position = {}
    else:
        stow_position = {
            'az_stow': az_stow,
            'el_stow': el_stow,
        }

    az_range = {
        'trim': False,
        'az_range': [-45, 405]
    }

    el_range = {
        'el_range': [40, 90]
    }

    config = {
        'state_file': state_file,
        'blocks': blocks,
        'geometries': geometries,
        'rules': {
            'min-duration': {
                'min_duration': 600
            },
            'sun-avoidance': sun_policy,
            'az-range': az_range,
        },
        'operations': operations,
        'cal_targets': cal_targets,
        'scan_tag': None,
        'boresight_override': boresight_override,
        'hwp_override': hwp_override,
        'brake_hwp': brake_hwp,
        'disable_hwp': disable_hwp,
        'az_motion_override': az_motion_override,
        'az_speed': az_speed,
        'az_accel': az_accel,
        'az_offset': az_offset,
        'el_offset': el_offset,
        'iv_cadence': iv_cadence,
        'bias_step_cadence': bias_step_cadence,
        'min_hwp_el': min_hwp_el,
        'max_cmb_scan_duration': max_cmb_scan_duration,
        'az_branch_override': az_branch_override,
        'allow_partial_override': allow_partial_override,
        'drift_override': drift_override,
        'wiregrid_az': wiregrid_az,
        'wiregrid_el': wiregrid_el,
        'stages': {
            'build_op': {
                'plan_moves': {
                    'stow_position': stow_position,
                    'sun_policy': sun_policy,
                    'az_step': 0.5,
                    'az_limits': az_range['az_range'],
                    'el_limits': el_range['el_range'],
                }
            }
        }
    }
    return config


# ----------------------------------------------------
#
#         Policy customizations, if any
#
# ----------------------------------------------------
# here we add some convenience wrappers

@dataclass
class SATP3Policy(SATPolicy):
    @classmethod
    def from_defaults(cls,
        master_file,
        state_file=None,
        az_speed=0.5,
        az_accel=0.25,
        iv_cadence=4*u.hour,
        bias_step_cadence=0.5*u.hour,
        max_cmb_scan_duration=1*u.hour,
        cal_targets=None,
        min_hwp_el=48,
        az_stow=None,
        el_stow=None,
        az_offset=0.,
        el_offset=0.,
        xi_offset=0.,
        eta_offset=0.,
        boresight_override=None,
        hwp_override=None,
        brake_hwp=True,
        disable_hwp=False,
        az_motion_override=False,
        az_branch_override=None,
        allow_partial_override=False,
        drift_override=True,
        wiregrid_az=180,
        wiregrid_el=48,
        **op_cfg
    ):
        if cal_targets is None:
            cal_targets = []

        x = cls(**make_config(
            master_file,
            state_file,
            az_speed,
            az_accel,
            iv_cadence,
            bias_step_cadence,
            max_cmb_scan_duration,
            cal_targets, min_hwp_el,
            az_stow,
            el_stow,
            az_offset,
            el_offset,
            xi_offset,
            eta_offset,
            boresight_override,
            hwp_override,
            brake_hwp,
            disable_hwp,
            az_motion_override,
            az_branch_override,
            allow_partial_override,
            drift_override,
            wiregrid_az,
            wiregrid_el,
            **op_cfg)
        )

        return x

    def add_cal_target(self, *args, **kwargs):
        self.cal_targets.append(make_cal_target(*args, **kwargs))

    def init_cal_seqs(self, cfile, wgfile, blocks, t0, t1, anchor_time=None, ignore_wafers=None):
        # wafer -> allow_partial
        array_focus = {
                'ws0': False,
                'ws1': False,
                'ws2': False,
                'ws3': False,
                'ws4': False,
                'ws5': False,
                'ws6': False,
        }

        if ignore_wafers is not None:
            for wafer in ignore_wafers:
                array_focus.pop(wafer, None)

        # get cal targets
        if cfile is not None:
            cal_targets = parse_cal_targets_from_toast_sat(cfile)
            # keep all cal targets within range
            cal_targets[:] = [cal_target for cal_target in cal_targets if cal_target.t0 >= t0 and cal_target.t0 < t1]

            # find nearest cmb block either before or after the cal target
            for i, cal_target in enumerate(cal_targets):
                candidates = [block for block in blocks['baseline']['cmb'] if block.t0 < cal_target.t0]
                if candidates:
                    block = max(candidates, key=lambda x: x.t0)
                else:
                    candidates = [block for block in blocks['baseline']['cmb'] if block.t0 > cal_target.t0]
                    if candidates:
                        block = min(candidates, key=lambda x: x.t0)
                    else:
                        raise ValueError("Cannot find nearby block")

<<<<<<< HEAD
                if cal_target.array_query is None:
                    # get wafers to observe based on date
                    focus_str = array_focus
                    index = u.get_cycle_option(cal_target.t0, list(focus_str.keys()), anchor_time)
                    # order list so current date's array_query is tried first
                    array_query = list(focus_str.keys())[index:] + list(focus_str.keys())[:index]
                    #array_query = list(focus_str.keys())[index]
                    cal_targets[i] = replace(cal_targets[i], array_query=array_query)

                    allow_partial = list(focus_str.values())[index:] + list(focus_str.values())[:index]
                else:
                    allow_partial = False
                cal_targets[i] = replace(cal_targets[i], allow_partial=allow_partial)
=======
                # get wafers to observe based on date
                focus_str = array_focus
                index = u.get_cycle_option(cal_target.t0, list(focus_str.keys()), anchor_time)
                # order list so current date's array_query is tried first
                array_query = list(focus_str.keys())[index:] + list(focus_str.keys())[:index]
                #array_query = list(focus_str.keys())[index]
                cal_targets[i] = replace(cal_targets[i], array_query=array_query)
>>>>>>> 443fa020

                if self.az_branch_override is not None:
                    cal_targets[i] = replace(cal_targets[i], az_branch=self.az_branch_override)

                cal_targets[i] = replace(cal_targets[i], drift=self.drift_override)

            self.cal_targets += cal_targets

        # get wiregrid file
        if wgfile is not None and not self.disable_hwp:
            wiregrid_candidates = parse_wiregrid_targets_from_file(wgfile)
            wiregrid_candidates[:] = [wiregrid_candidate for wiregrid_candidate in wiregrid_candidates if wiregrid_candidate.t0 >= t0 and wiregrid_candidate.t1 <= t1]
            self.cal_targets += wiregrid_candidates

        wiregrid_candidates = []

        # by default add calibration blocks specified in cal_targets if not already specified
        for cal_target in self.cal_targets:
            if isinstance(cal_target, CalTarget):
                source = cal_target.source
                if source not in blocks['calibration']:
                    blocks['calibration'][source] = src.source_gen_seq(source, t0, t1)
            elif isinstance(cal_target, WiregridTarget):
                wiregrid_candidates.append(
                    StareBlock(
                        name=cal_target.name,
                        t0=cal_target.t0,
                        t1=cal_target.t1,
                        az=self.wiregrid_az,
                        alt=self.wiregrid_el,
                        tag=cal_target.tag,
                        subtype='wiregrid',
                        hwp_dir=self.hwp_override if self.hwp_override is not None else None
                    )
                )
        blocks['calibration']['wiregrid'] = wiregrid_candidates

        return blocks


    def init_state(self, t0: dt.datetime) -> State:
        """customize typical initial state for satp3, if needed"""
        if self.state_file is not None:
            logger.info(f"using state from {self.state_file}")
            state = State.load(self.state_file)
            if state.curr_time != t0:
                logger.info(
                    f"Loaded state is at {state.curr_time}. Updating time to"
                    f" {t0}"
                )
                state = state.replace(curr_time = t0)
            return state

        return State(
            curr_time=t0,
            az_now=180,
            el_now=40,
            boresight_rot_now=0,
            hwp_spinning=False,
        )<|MERGE_RESOLUTION|>--- conflicted
+++ resolved
@@ -410,7 +410,6 @@
                     else:
                         raise ValueError("Cannot find nearby block")
 
-<<<<<<< HEAD
                 if cal_target.array_query is None:
                     # get wafers to observe based on date
                     focus_str = array_focus
@@ -424,15 +423,6 @@
                 else:
                     allow_partial = False
                 cal_targets[i] = replace(cal_targets[i], allow_partial=allow_partial)
-=======
-                # get wafers to observe based on date
-                focus_str = array_focus
-                index = u.get_cycle_option(cal_target.t0, list(focus_str.keys()), anchor_time)
-                # order list so current date's array_query is tried first
-                array_query = list(focus_str.keys())[index:] + list(focus_str.keys())[:index]
-                #array_query = list(focus_str.keys())[index]
-                cal_targets[i] = replace(cal_targets[i], array_query=array_query)
->>>>>>> 443fa020
 
                 if self.az_branch_override is not None:
                     cal_targets[i] = replace(cal_targets[i], az_branch=self.az_branch_override)
